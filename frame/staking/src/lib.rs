--- conflicted
+++ resolved
@@ -894,17 +894,14 @@
 		InsufficientValue,
 		/// Can not schedule more unlock chunks.
 		NoMoreChunks,
+		/// Can not rebond without unlocking chunks.
+		NoUnlockChunk,
+		/// Attempting to target a stash that still has funds.
+		FundedTarget,
 		/// Invalid era to reward.
 		InvalidEraToReward,
-		/// Can not rebond without unlocking chunks.
-		NoUnlockChunk,
-<<<<<<< HEAD
 		/// Invalid number of nominations.
 		InvalidNumberOfNominations,
-=======
-		/// Attempting to target a stash that still has funds.
-		FundedTarget,
->>>>>>> 48150f24
 	}
 }
 
@@ -1397,7 +1394,6 @@
 			Self::update_ledger(&controller, &ledger);
 		}
 
-<<<<<<< HEAD
 		#[weight = SimpleDispatchInfo::FixedOperational(500_000)]
 		fn set_history_depth(origin, #[compact] new_history_depth: EraIndex) {
 			ensure_root(origin)?;
@@ -1411,7 +1407,8 @@
 					*history_depth = new_history_depth
 				})
 			}
-=======
+		}
+
 		/// Remove all data structure concerning a staker/stash once its balance is zero.
 		/// This is essentially equivalent to `withdraw_unbonded` except it can be called by anyone
 		/// and the target `stash` must have no funds left.
@@ -1424,7 +1421,6 @@
 			ensure!(T::Currency::total_balance(&stash).is_zero(), Error::<T>::FundedTarget);
 			Self::kill_stash(&stash)?;
 			T::Currency::remove_lock(STAKING_ID, &stash);
->>>>>>> 48150f24
 		}
 	}
 }
