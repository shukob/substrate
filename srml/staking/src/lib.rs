// Copyright 2017-2019 Parity Technologies (UK) Ltd.
// This file is part of Substrate.

// Substrate is free software: you can redistribute it and/or modify
// it under the terms of the GNU General Public License as published by
// the Free Software Foundation, either version 3 of the License, or
// (at your option) any later version.

// Substrate is distributed in the hope that it will be useful,
// but WITHOUT ANY WARRANTY; without even the implied warranty of
// MERCHANTABILITY or FITNESS FOR A PARTICULAR PURPOSE.  See the
// GNU General Public License for more details.

// You should have received a copy of the GNU General Public License
// along with Substrate.  If not, see <http://www.gnu.org/licenses/>.

//! # Staking Module
//!
//! The Staking module is used to manage funds at stake by network maintainers.
//!
//! - [`staking::Trait`](./trait.Trait.html)
//! - [`Call`](./enum.Call.html)
//! - [`Module`](./struct.Module.html)
//!
//! ## Overview
//!
//! The Staking module is the means by which a set of network maintainers (known as _authorities_
//! in some contexts and _validators_ in others) are chosen based upon those who voluntarily place
//! funds under deposit. Under deposit, those funds are rewarded under normal operation but are
//! held at pain of _slash_ (expropriation) should the staked maintainer be found not to be
//! discharging its duties properly.
//!
//! ### Terminology
//! <!-- Original author of paragraph: @gavofyork -->
//!
//! - Staking: The process of locking up funds for some time, placing them at risk of slashing
//! (loss) in order to become a rewarded maintainer of the network.
//! - Validating: The process of running a node to actively maintain the network, either by
//! producing blocks or guaranteeing finality of the chain.
//! - Nominating: The process of placing staked funds behind one or more validators in order to
//! share in any reward, and punishment, they take.
//! - Stash account: The account holding an owner's funds used for staking.
//! - Controller account: The account that controls an owner's funds for staking.
//! - Era: A (whole) number of sessions, which is the period that the validator set (and each
//! validator's active nominator set) is recalculated and where rewards are paid out.
//! - Slash: The punishment of a staker by reducing its funds.
//!
//! ### Goals
//! <!-- Original author of paragraph: @gavofyork -->
//!
//! The staking system in Substrate NPoS is designed to make the following possible:
//!
//! - Stake funds that are controlled by a cold wallet.
//! - Withdraw some, or deposit more, funds without interrupting the role of an entity.
//! - Switch between roles (nominator, validator, idle) with minimal overhead.
//!
//! ### Scenarios
//!
//! #### Staking
//!
//! Almost any interaction with the Staking module requires a process of _**bonding**_ (also known
//! as being a _staker_). To become *bonded*, a fund-holding account known as the _stash account_,
//! which holds some or all of the funds that become frozen in place as part of the staking process,
//! is paired with an active **controller** account, which issues instructions on how they shall be
//! used.
//!
//! An account pair can become bonded using the [`bond`](./enum.Call.html#variant.bond) call.
//!
//! Stash accounts can change their associated controller using the
//! [`set_controller`](./enum.Call.html#variant.set_controller) call.
//!
//! There are three possible roles that any staked account pair can be in: `Validator`, `Nominator`
//! and `Idle` (defined in [`StakerStatus`](./enum.StakerStatus.html)). There are three
//! corresponding instructions to change between roles, namely:
//! [`validate`](./enum.Call.html#variant.validate), [`nominate`](./enum.Call.html#variant.nominate),
//! and [`chill`](./enum.Call.html#variant.chill).
//!
//! #### Validating
//!
//! A **validator** takes the role of either validating blocks or ensuring their finality,
//! maintaining the veracity of the network. A validator should avoid both any sort of malicious
//! misbehavior and going offline. Bonded accounts that state interest in being a validator do NOT
//! get immediately chosen as a validator. Instead, they are declared as a _candidate_ and they
//! _might_ get elected at the _next era_ as a validator. The result of the election is determined
//! by nominators and their votes.
//!
//! An account can become a validator candidate via the
//! [`validate`](./enum.Call.html#variant.validate) call.
//!
//! #### Nomination
//!
//! A **nominator** does not take any _direct_ role in maintaining the network, instead, it votes on
//! a set of validators  to be elected. Once interest in nomination is stated by an account, it
//! takes effect at the next election round. The funds in the nominator's stash account indicate the
//! _weight_ of its vote. Both the rewards and any punishment that a validator earns are shared
//! between the validator and its nominators. This rule incentivizes the nominators to NOT vote for
//! the misbehaving/offline validators as much as possible, simply because the nominators will also
//! lose funds if they vote poorly.
//!
//! An account can become a nominator via the [`nominate`](enum.Call.html#variant.nominate) call.
//!
//! #### Rewards and Slash
//!
//! The **reward and slashing** procedure is the core of the Staking module, attempting to _embrace
//! valid behavior_ while _punishing any misbehavior or lack of availability_.
//!
//! Slashing can occur at any point in time, once misbehavior is reported. Once slashing is
//! determined, a value is deducted from the balance of the validator and all the nominators who
//! voted for this validator (values are deducted from the _stash_ account of the slashed entity).
//!
//! Similar to slashing, rewards are also shared among a validator and its associated nominators.
//! Yet, the reward funds are not always transferred to the stash account and can be configured.
//! See [Reward Calculation](#reward-calculation) for more details.
//!
//! #### Chilling
//!
//! Finally, any of the roles above can choose to step back temporarily and just chill for a while.
//! This means that if they are a nominator, they will not be considered as voters anymore and if
//! they are validators, they will no longer be a candidate for the next election.
//!
//! An account can step back via the [`chill`](enum.Call.html#variant.chill) call.
//!
//! ## Interface
//!
//! ### Dispatchable Functions
//!
//! The dispatchable functions of the Staking module enable the steps needed for entities to accept
//! and change their role, alongside some helper functions to get/set the metadata of the module.
//!
//! ### Public Functions
//!
//! The Staking module contains many public storage items and (im)mutable functions.
//!
//! ## Usage
//!
//! ### Example: Rewarding a validator by id.
//!
//! ```
//! use support::{decl_module, dispatch::Result};
//! use system::ensure_signed;
//! use srml_staking::{self as staking};
//!
//! pub trait Trait: staking::Trait {}
//!
//! decl_module! {
//! 	pub struct Module<T: Trait> for enum Call where origin: T::Origin {
//!			/// Reward a validator.
//! 		pub fn reward_myself(origin) -> Result {
//! 			let reported = ensure_signed(origin)?;
//! 			<staking::Module<T>>::reward_by_ids(vec![(reported, 10)]);
//! 			Ok(())
//! 		}
//! 	}
//! }
//! # fn main() { }
//! ```
//!
//! ## Implementation Details
//!
//! ### Slot Stake
//!
//! The term [`SlotStake`](./struct.Module.html#method.slot_stake) will be used throughout this
//! section. It refers to a value calculated at the end of each era, containing the _minimum value
//! at stake among all validators._ Note that a validator's value at stake might be a combination
//! of the validator's own stake and the votes it received. See [`Exposure`](./struct.Exposure.html)
//! for more details.
//!
//! ### Reward Calculation
//!
//! Validators and nominators are rewarded at the end of each era. The total reward of an era is
//! calculated using the era duration and the staking rate (the total amount of tokens staked by
//! nominators and validators, divided by the total token supply). It aims to incentivise toward a
//! defined staking rate. The full specification can be found
//! [here](https://research.web3.foundation/en/latest/polkadot/Token%20Economics/#inflation-model).
//!
//! Total reward is split among validators and their nominators depending on the number of points
//! they received during the era. Points are added to a validator using
//! [`reward_by_ids`](./enum.Call.html#variant.reward_by_ids) or
//! [`reward_by_indices`](./enum.Call.html#variant.reward_by_indices).
//!
//! [`Module`](./struct.Module.html) implements
//! [`authorship::EventHandler`](../srml_authorship/trait.EventHandler.html) to add reward points
//! to block producer and block producer of referenced uncles.
//!
//! The validator and its nominator split their reward as following:
//!
//! The validator can declare an amount, named
//! [`validator_payment`](./struct.ValidatorPrefs.html#structfield.validator_payment), that does not
//! get shared with the nominators at each reward payout through its
//! [`ValidatorPrefs`](./struct.ValidatorPrefs.html). This value gets deducted from the total reward
//! that is paid to the validator and its nominators. The remaining portion is split among the
//! validator and all of the nominators that nominated the validator, proportional to the value
//! staked behind this validator (_i.e._ dividing the
//! [`own`](./struct.Exposure.html#structfield.own) or
//! [`others`](./struct.Exposure.html#structfield.others) by
//! [`total`](./struct.Exposure.html#structfield.total) in [`Exposure`](./struct.Exposure.html)).
//!
//! All entities who receive a reward have the option to choose their reward destination
//! through the [`Payee`](./struct.Payee.html) storage item (see
//! [`set_payee`](enum.Call.html#variant.set_payee)), to be one of the following:
//!
//! - Controller account, (obviously) not increasing the staked value.
//! - Stash account, not increasing the staked value.
//! - Stash account, also increasing the staked value.
//!
//! ### Additional Fund Management Operations
//!
//! Any funds already placed into stash can be the target of the following operations:
//!
//! The controller account can free a portion (or all) of the funds using the
//! [`unbond`](enum.Call.html#variant.unbond) call. Note that the funds are not immediately
//! accessible. Instead, a duration denoted by [`BondingDuration`](./struct.BondingDuration.html)
//! (in number of eras) must pass until the funds can actually be removed. Once the
//! `BondingDuration` is over, the [`withdraw_unbonded`](./enum.Call.html#variant.withdraw_unbonded)
//! call can be used to actually withdraw the funds.
//!
//! Note that there is a limitation to the number of fund-chunks that can be scheduled to be
//! unlocked in the future via [`unbond`](enum.Call.html#variant.unbond). In case this maximum
//! (`MAX_UNLOCKING_CHUNKS`) is reached, the bonded account _must_ first wait until a successful
//! call to `withdraw_unbonded` to remove some of the chunks.
//!
//! ### Election Algorithm
//!
//! The current election algorithm is implemented based on Phragmén.
//! The reference implementation can be found
//! [here](https://github.com/w3f/consensus/tree/master/NPoS).
//!
//! The election algorithm, aside from electing the validators with the most stake value and votes,
//! tries to divide the nominator votes among candidates in an equal manner. To further assure this,
//! an optional post-processing can be applied that iteratively normalizes the nominator staked
//! values until the total difference among votes of a particular nominator are less than a
//! threshold.
//!
//! ## GenesisConfig
//!
//! The Staking module depends on the [`GenesisConfig`](./struct.GenesisConfig.html).
//!
//! ## Related Modules
//!
//! - [Balances](../srml_balances/index.html): Used to manage values at stake.
//! - [Session](../srml_session/index.html): Used to manage sessions. Also, a list of new validators
//! is stored in the Session module's `Validators` at the end of each era.

#![recursion_limit="128"]
#![cfg_attr(not(feature = "std"), no_std)]

#[cfg(test)]
mod mock;
#[cfg(test)]
mod tests;

pub mod inflation;

use rstd::{prelude::*, result};
use codec::{HasCompact, Encode, Decode};
use support::{
	StorageValue, StorageMap, StorageLinkedMap, decl_module, decl_event,
	decl_storage, ensure, traits::{
		Currency, OnFreeBalanceZero, OnDilution, LockIdentifier, LockableCurrency,
		WithdrawReasons, OnUnbalanced, Imbalance, Get, Time
	}
};
use session::{historical::OnSessionEnding, SelectInitialValidators};
use sr_primitives::Perbill;
use sr_primitives::weights::SimpleDispatchInfo;
use sr_primitives::traits::{
	Convert, Zero, One, StaticLookup, CheckedSub, Saturating, Bounded,
	SaturatedConversion,
};
use sr_staking_primitives::{
	SessionIndex,
	offence::{OnOffenceHandler, OffenceDetails, Offence, ReportOffence},
};
#[cfg(feature = "std")]
use sr_primitives::{Serialize, Deserialize};
use system::{ensure_signed, ensure_root};

use phragmen::{elect, equalize, ExtendedBalance, Support, SupportMap, PhragmenStakedAssignment};

const DEFAULT_MINIMUM_VALIDATOR_COUNT: u32 = 4;
const MAX_NOMINATIONS: usize = 16;
const MAX_UNLOCKING_CHUNKS: usize = 32;
const STAKING_ID: LockIdentifier = *b"staking ";

/// Counter for the number of eras that have passed.
pub type EraIndex = u32;

/// Counter for the number of "reward" points earned by a given validator.
pub type Points = u32;

/// Reward points of an era. Used to split era total payout between validators.
#[derive(Encode, Decode, Default)]
pub struct EraPoints {
	/// Total number of points. Equals the sum of reward points for each validator.
	total: Points,
	/// The reward points earned by a given validator. The index of this vec corresponds to the
	/// index into the current validator set.
	individual: Vec<Points>,
}

impl EraPoints {
	/// Add the reward to the validator at the given index. Index must be valid
	/// (i.e. `index < current_elected.len()`).
	fn add_points_to_index(&mut self, index: u32, points: u32) {
		if let Some(new_total) = self.total.checked_add(points) {
			self.total = new_total;
			self.individual.resize((index as usize + 1).max(self.individual.len()), 0);
			self.individual[index as usize] += points; // Addition is less than total
		}
	}
}

/// Indicates the initial status of the staker.
#[cfg_attr(feature = "std", derive(Debug, Serialize, Deserialize))]
pub enum StakerStatus<AccountId> {
	/// Chilling.
	Idle,
	/// Declared desire in validating or already participating in it.
	Validator,
	/// Nominating for a group of other stakers.
	Nominator(Vec<AccountId>),
}

/// A destination account for payment.
#[derive(PartialEq, Eq, Copy, Clone, Encode, Decode)]
#[cfg_attr(feature = "std", derive(Debug))]
pub enum RewardDestination {
	/// Pay into the stash account, increasing the amount at stake accordingly.
	Staked,
	/// Pay into the stash account, not increasing the amount at stake.
	Stash,
	/// Pay into the controller account.
	Controller,
}

impl Default for RewardDestination {
	fn default() -> Self {
		RewardDestination::Staked
	}
}

/// Preference of what happens on a slash event.
#[derive(PartialEq, Eq, Clone, Encode, Decode)]
#[cfg_attr(feature = "std", derive(Debug))]
pub struct ValidatorPrefs<Balance: HasCompact> {
	/// Reward that validator takes up-front; only the rest is split between themselves and
	/// nominators.
	#[codec(compact)]
	pub validator_payment: Balance,
}

impl<B: Default + HasCompact + Copy> Default for ValidatorPrefs<B> {
	fn default() -> Self {
		ValidatorPrefs {
			validator_payment: Default::default(),
		}
	}
}

/// Just a Balance/BlockNumber tuple to encode when a chunk of funds will be unlocked.
#[derive(PartialEq, Eq, Clone, Encode, Decode)]
#[cfg_attr(feature = "std", derive(Debug))]
pub struct UnlockChunk<Balance: HasCompact> {
	/// Amount of funds to be unlocked.
	#[codec(compact)]
	value: Balance,
	/// Era number at which point it'll be unlocked.
	#[codec(compact)]
	era: EraIndex,
}

/// The ledger of a (bonded) stash.
#[derive(PartialEq, Eq, Clone, Encode, Decode)]
#[cfg_attr(feature = "std", derive(Debug))]
pub struct StakingLedger<AccountId, Balance: HasCompact> {
	/// The stash account whose balance is actually locked and at stake.
	pub stash: AccountId,
	/// The total amount of the stash's balance that we are currently accounting for.
	/// It's just `active` plus all the `unlocking` balances.
	#[codec(compact)]
	pub total: Balance,
	/// The total amount of the stash's balance that will be at stake in any forthcoming
	/// rounds.
	#[codec(compact)]
	pub active: Balance,
	/// Any balance that is becoming free, which may eventually be transferred out
	/// of the stash (assuming it doesn't get slashed first).
	pub unlocking: Vec<UnlockChunk<Balance>>,
}

impl<
	AccountId,
	Balance: HasCompact + Copy + Saturating,
> StakingLedger<AccountId, Balance> {
	/// Remove entries from `unlocking` that are sufficiently old and reduce the
	/// total by the sum of their balances.
	fn consolidate_unlocked(self, current_era: EraIndex) -> Self {
		let mut total = self.total;
		let unlocking = self.unlocking.into_iter()
			.filter(|chunk| if chunk.era > current_era {
				true
			} else {
				total = total.saturating_sub(chunk.value);
				false
			})
			.collect();
		Self { total, active: self.active, stash: self.stash, unlocking }
	}
}

/// The amount of exposure (to slashing) than an individual nominator has.
#[derive(PartialEq, Eq, PartialOrd, Ord, Clone, Encode, Decode)]
#[cfg_attr(feature = "std", derive(Debug))]
pub struct IndividualExposure<AccountId, Balance: HasCompact> {
	/// The stash account of the nominator in question.
	who: AccountId,
	/// Amount of funds exposed.
	#[codec(compact)]
	value: Balance,
}

/// A snapshot of the stake backing a single validator in the system.
#[derive(PartialEq, Eq, PartialOrd, Ord, Clone, Encode, Decode, Default)]
#[cfg_attr(feature = "std", derive(Debug))]
pub struct Exposure<AccountId, Balance: HasCompact> {
	/// The total balance backing this validator.
	#[codec(compact)]
	pub total: Balance,
	/// The validator's own stash that is exposed.
	#[codec(compact)]
	pub own: Balance,
	/// The portions of nominators stashes that are exposed.
	pub others: Vec<IndividualExposure<AccountId, Balance>>,
}

/// A slashing event occurred, slashing a validator for a given amount of balance.
#[derive(PartialEq, Eq, PartialOrd, Ord, Clone, Encode, Decode, Default)]
#[cfg_attr(feature = "std", derive(Debug))]
pub struct SlashJournalEntry<AccountId, Balance: HasCompact> {
	who: AccountId,
	amount: Balance,
	own_slash: Balance, // the amount of `who`'s own exposure that was slashed
}

pub type BalanceOf<T> =
	<<T as Trait>::Currency as Currency<<T as system::Trait>::AccountId>>::Balance;
type PositiveImbalanceOf<T> =
	<<T as Trait>::Currency as Currency<<T as system::Trait>::AccountId>>::PositiveImbalance;
type NegativeImbalanceOf<T> =
	<<T as Trait>::Currency as Currency<<T as system::Trait>::AccountId>>::NegativeImbalance;
type MomentOf<T>= <<T as Trait>::Time as Time>::Moment;

/// Means for interacting with a specialized version of the `session` trait.
///
/// This is needed because `Staking` sets the `ValidatorIdOf` of the `session::Trait`
pub trait SessionInterface<AccountId>: system::Trait {
	/// Disable a given validator by stash ID.
	fn disable_validator(validator: &AccountId) -> Result<(), ()>;
	/// Get the validators from session.
	fn validators() -> Vec<AccountId>;
	/// Prune historical session tries up to but not including the given index.
	fn prune_historical_up_to(up_to: SessionIndex);
}

impl<T: Trait> SessionInterface<<T as system::Trait>::AccountId> for T where
	T: session::Trait<ValidatorId = <T as system::Trait>::AccountId>,
	T: session::historical::Trait<
		FullIdentification = Exposure<<T as system::Trait>::AccountId, BalanceOf<T>>,
		FullIdentificationOf = ExposureOf<T>,
	>,
	T::SessionHandler: session::SessionHandler<<T as system::Trait>::AccountId>,
	T::OnSessionEnding: session::OnSessionEnding<<T as system::Trait>::AccountId>,
	T::SelectInitialValidators: session::SelectInitialValidators<<T as system::Trait>::AccountId>,
	T::ValidatorIdOf: Convert<<T as system::Trait>::AccountId, Option<<T as system::Trait>::AccountId>>
{
	fn disable_validator(validator: &<T as system::Trait>::AccountId) -> Result<(), ()> {
		<session::Module<T>>::disable(validator)
	}

	fn validators() -> Vec<<T as system::Trait>::AccountId> {
		<session::Module<T>>::validators()
	}

	fn prune_historical_up_to(up_to: SessionIndex) {
		<session::historical::Module<T>>::prune_up_to(up_to);
	}
}

pub trait Trait: system::Trait {
	/// The staking balance.
	type Currency: LockableCurrency<Self::AccountId, Moment=Self::BlockNumber>;

	/// Time used for computing era duration.
	type Time: Time;

	/// Convert a balance into a number used for election calculation.
	/// This must fit into a `u64` but is allowed to be sensibly lossy.
	/// TODO: #1377
	/// The backward convert should be removed as the new Phragmen API returns ratio.
	/// The post-processing needs it but will be moved to off-chain. TODO: #2908
	type CurrencyToVote: Convert<BalanceOf<Self>, u64> + Convert<u128, BalanceOf<Self>>;

	/// Some tokens minted.
	type OnRewardMinted: OnDilution<BalanceOf<Self>>;

	/// The overarching event type.
	type Event: From<Event<Self>> + Into<<Self as system::Trait>::Event>;

	/// Handler for the unbalanced reduction when slashing a staker.
	type Slash: OnUnbalanced<NegativeImbalanceOf<Self>>;

	/// Handler for the unbalanced increment when rewarding a staker.
	type Reward: OnUnbalanced<PositiveImbalanceOf<Self>>;

	/// Number of sessions per era.
	type SessionsPerEra: Get<SessionIndex>;

	/// Number of eras that staked funds must remain bonded for.
	type BondingDuration: Get<EraIndex>;

	/// Interface for interacting with a session module.
	type SessionInterface: self::SessionInterface<Self::AccountId>;
}

/// Mode of era-forcing.
#[derive(Copy, Clone, PartialEq, Eq, Encode, Decode)]
#[cfg_attr(feature = "std", derive(Debug, Serialize, Deserialize))]
pub enum Forcing {
	/// Not forcing anything - just let whatever happen.
	NotForcing,
	/// Force a new era, then reset to `NotForcing` as soon as it is done.
	ForceNew,
	/// Avoid a new era indefinitely.
	ForceNone,
}

impl Default for Forcing {
	fn default() -> Self { Forcing::NotForcing }
}

decl_storage! {
	trait Store for Module<T: Trait> as Staking {

		/// The ideal number of staking participants.
		pub ValidatorCount get(validator_count) config(): u32;
		/// Minimum number of staking participants before emergency conditions are imposed.
		pub MinimumValidatorCount get(minimum_validator_count) config():
			u32 = DEFAULT_MINIMUM_VALIDATOR_COUNT;

		/// Any validators that may never be slashed or forcibly kicked. It's a Vec since they're
		/// easy to initialize and the performance hit is minimal (we expect no more than four
		/// invulnerables) and restricted to testnets.
		pub Invulnerables get(invulnerables) config(): Vec<T::AccountId>;

		/// Map from all locked "stash" accounts to the controller account.
		pub Bonded get(bonded): map T::AccountId => Option<T::AccountId>;
		/// Map from all (unlocked) "controller" accounts to the info regarding the staking.
		pub Ledger get(ledger):
			map T::AccountId => Option<StakingLedger<T::AccountId, BalanceOf<T>>>;

		/// Where the reward payment should be made. Keyed by stash.
		pub Payee get(payee): map T::AccountId => RewardDestination;

		/// The map from (wannabe) validator stash key to the preferences of that validator.
		pub Validators get(validators): linked_map T::AccountId => ValidatorPrefs<BalanceOf<T>>;

		/// The map from nominator stash key to the set of stash keys of all validators to nominate.
		pub Nominators get(nominators): linked_map T::AccountId => Vec<T::AccountId>;

		/// Nominators for a particular account that is in action right now. You can't iterate
		/// through validators here, but you can find them in the Session module.
		///
		/// This is keyed by the stash account.
		pub Stakers get(stakers): map T::AccountId => Exposure<T::AccountId, BalanceOf<T>>;

		/// The currently elected validator set keyed by stash account ID.
		pub CurrentElected get(current_elected): Vec<T::AccountId>;

		/// The current era index.
		pub CurrentEra get(current_era) config(): EraIndex;

		/// The start of the current era.
		pub CurrentEraStart get(current_era_start): MomentOf<T>;

		/// The session index at which the current era started.
		pub CurrentEraStartSessionIndex get(current_era_start_session_index): SessionIndex;

		/// Rewards for the current era. Using indices of current elected set.
		CurrentEraPointsEarned get(current_era_reward): EraPoints;

		/// The amount of balance actively at stake for each validator slot, currently.
		///
		/// This is used to derive rewards and punishments.
		pub SlotStake get(slot_stake) build(|config: &GenesisConfig<T>| {
			config.stakers.iter().map(|&(_, _, value, _)| value).min().unwrap_or_default()
		}): BalanceOf<T>;

		/// True if the next session change will be a new era regardless of index.
		pub ForceEra get(force_era) config(): Forcing;

		/// The percentage of the slash that is distributed to reporters.
		///
		/// The rest of the slashed value is handled by the `Slash`.
		pub SlashRewardFraction get(slash_reward_fraction) config(): Perbill;

		/// A mapping from still-bonded eras to the first session index of that era.
		BondedEras: Vec<(EraIndex, SessionIndex)>;

		/// All slashes that have occurred in a given era.
		EraSlashJournal get(era_slash_journal):
			map EraIndex => Vec<SlashJournalEntry<T::AccountId, BalanceOf<T>>>;
	}
	add_extra_genesis {
		config(stakers):
			Vec<(T::AccountId, T::AccountId, BalanceOf<T>, StakerStatus<T::AccountId>)>;
		build(|config: &GenesisConfig<T>| {
			for &(ref stash, ref controller, balance, ref status) in &config.stakers {
				assert!(
					T::Currency::free_balance(&stash) >= balance,
					"Stash does not have enough balance to bond."
				);
				let _ = <Module<T>>::bond(
					T::Origin::from(Some(stash.clone()).into()),
					T::Lookup::unlookup(controller.clone()),
					balance,
					RewardDestination::Staked,
				);
				let _ = match status {
					StakerStatus::Validator => {
						<Module<T>>::validate(
							T::Origin::from(Some(controller.clone()).into()),
							Default::default(),
						)
					},
					StakerStatus::Nominator(votes) => {
						<Module<T>>::nominate(
							T::Origin::from(Some(controller.clone()).into()),
							votes.iter().map(|l| T::Lookup::unlookup(l.clone())).collect(),
						)
					}, _ => Ok(())
				};
			}
		});
	}
}

decl_event!(
	pub enum Event<T> where Balance = BalanceOf<T>, <T as system::Trait>::AccountId {
		/// All validators have been rewarded by the given balance.
		Reward(Balance),
		/// One validator (and its nominators) has been slashed by the given amount.
		Slash(AccountId, Balance),
		/// An old slashing report from a prior era was discarded because it could
		/// not be processed.
		OldSlashingReportDiscarded(SessionIndex),
	}
);

decl_module! {
	pub struct Module<T: Trait> for enum Call where origin: T::Origin {
		/// Number of sessions per era.
		const SessionsPerEra: SessionIndex = T::SessionsPerEra::get();

		/// Number of eras that staked funds must remain bonded for.
		const BondingDuration: EraIndex = T::BondingDuration::get();

		fn deposit_event() = default;

		fn on_finalize() {
			// Set the start of the first era.
			if !<CurrentEraStart<T>>::exists() {
				<CurrentEraStart<T>>::put(T::Time::now());
			}
		}

		/// Take the origin account as a stash and lock up `value` of its balance. `controller` will
		/// be the account that controls it.
		///
		/// `value` must be more than the `minimum_balance` specified by `T::Currency`.
		///
		/// The dispatch origin for this call must be _Signed_ by the stash account.
		///
		/// # <weight>
		/// - Independent of the arguments. Moderate complexity.
		/// - O(1).
		/// - Three extra DB entries.
		///
		/// NOTE: Two of the storage writes (`Self::bonded`, `Self::payee`) are _never_ cleaned unless
		/// the `origin` falls below _existential deposit_ and gets removed as dust.
		/// # </weight>
		#[weight = SimpleDispatchInfo::FixedNormal(500_000)]
		fn bond(origin,
			controller: <T::Lookup as StaticLookup>::Source,
			#[compact] value: BalanceOf<T>,
			payee: RewardDestination
		) {
			let stash = ensure_signed(origin)?;

			if <Bonded<T>>::exists(&stash) {
				return Err("stash already bonded")
			}

			let controller = T::Lookup::lookup(controller)?;

			if <Ledger<T>>::exists(&controller) {
				return Err("controller already paired")
			}

			// reject a bond which is considered to be _dust_.
			if value < T::Currency::minimum_balance() {
				return Err("can not bond with value less than minimum balance")
			}

			// You're auto-bonded forever, here. We might improve this by only bonding when
			// you actually validate/nominate and remove once you unbond __everything__.
			<Bonded<T>>::insert(&stash, controller.clone());
			<Payee<T>>::insert(&stash, payee);

			let stash_balance = T::Currency::free_balance(&stash);
			let value = value.min(stash_balance);
			let item = StakingLedger { stash, total: value, active: value, unlocking: vec![] };
			Self::update_ledger(&controller, &item);
		}

		/// Add some extra amount that have appeared in the stash `free_balance` into the balance up
		/// for staking.
		///
		/// Use this if there are additional funds in your stash account that you wish to bond.
		/// Unlike [`bond`] or [`unbond`] this function does not impose any limitation on the amount
		/// that can be added.
		///
		/// The dispatch origin for this call must be _Signed_ by the stash, not the controller.
		///
		/// # <weight>
		/// - Independent of the arguments. Insignificant complexity.
		/// - O(1).
		/// - One DB entry.
		/// # </weight>
		#[weight = SimpleDispatchInfo::FixedNormal(500_000)]
		fn bond_extra(origin, #[compact] max_additional: BalanceOf<T>) {
			let stash = ensure_signed(origin)?;

			let controller = Self::bonded(&stash).ok_or("not a stash")?;
			let mut ledger = Self::ledger(&controller).ok_or("not a controller")?;

			let stash_balance = T::Currency::free_balance(&stash);

			if let Some(extra) = stash_balance.checked_sub(&ledger.total) {
				let extra = extra.min(max_additional);
				ledger.total += extra;
				ledger.active += extra;
				Self::update_ledger(&controller, &ledger);
			}
		}

		/// Schedule a portion of the stash to be unlocked ready for transfer out after the bond
		/// period ends. If this leaves an amount actively bonded less than
		/// T::Currency::minimum_balance(), then it is increased to the full amount.
		///
		/// Once the unlock period is done, you can call `withdraw_unbonded` to actually move
		/// the funds out of management ready for transfer.
		///
		/// No more than a limited number of unlocking chunks (see `MAX_UNLOCKING_CHUNKS`)
		/// can co-exists at the same time. In that case, [`Call::withdraw_unbonded`] need
		/// to be called first to remove some of the chunks (if possible).
		///
		/// The dispatch origin for this call must be _Signed_ by the controller, not the stash.
		///
		/// See also [`Call::withdraw_unbonded`].
		///
		/// # <weight>
		/// - Independent of the arguments. Limited but potentially exploitable complexity.
		/// - Contains a limited number of reads.
		/// - Each call (requires the remainder of the bonded balance to be above `minimum_balance`)
		///   will cause a new entry to be inserted into a vector (`Ledger.unlocking`) kept in storage.
		///   The only way to clean the aforementioned storage item is also user-controlled via `withdraw_unbonded`.
		/// - One DB entry.
		/// </weight>
		#[weight = SimpleDispatchInfo::FixedNormal(400_000)]
		fn unbond(origin, #[compact] value: BalanceOf<T>) {
			let controller = ensure_signed(origin)?;
			let mut ledger = Self::ledger(&controller).ok_or("not a controller")?;
			ensure!(
				ledger.unlocking.len() < MAX_UNLOCKING_CHUNKS,
				"can not schedule more unlock chunks"
			);

			let mut value = value.min(ledger.active);

			if !value.is_zero() {
				ledger.active -= value;

				// Avoid there being a dust balance left in the staking system.
				if ledger.active < T::Currency::minimum_balance() {
					value += ledger.active;
					ledger.active = Zero::zero();
				}

				let era = Self::current_era() + T::BondingDuration::get();
				ledger.unlocking.push(UnlockChunk { value, era });
				Self::update_ledger(&controller, &ledger);
			}
		}

		/// Remove any unlocked chunks from the `unlocking` queue from our management.
		///
		/// This essentially frees up that balance to be used by the stash account to do
		/// whatever it wants.
		///
		/// The dispatch origin for this call must be _Signed_ by the controller, not the stash.
		///
		/// See also [`Call::unbond`].
		///
		/// # <weight>
		/// - Could be dependent on the `origin` argument and how much `unlocking` chunks exist.
		///  It implies `consolidate_unlocked` which loops over `Ledger.unlocking`, which is
		///  indirectly user-controlled. See [`unbond`] for more detail.
		/// - Contains a limited number of reads, yet the size of which could be large based on `ledger`.
		/// - Writes are limited to the `origin` account key.
		/// # </weight>
		#[weight = SimpleDispatchInfo::FixedNormal(400_000)]
		fn withdraw_unbonded(origin) {
			let controller = ensure_signed(origin)?;
			let ledger = Self::ledger(&controller).ok_or("not a controller")?;
			let ledger = ledger.consolidate_unlocked(Self::current_era());

			if ledger.unlocking.is_empty() && ledger.active.is_zero() {
				// This account must have called `unbond()` with some value that caused the active
				// portion to fall below existential deposit + will have no more unlocking chunks
				// left. We can now safely remove this.
				let stash = ledger.stash;
				// remove the lock.
				T::Currency::remove_lock(STAKING_ID, &stash);
				// remove all staking-related information.
				Self::kill_stash(&stash);
			} else {
				// This was the consequence of a partial unbond. just update the ledger and move on.
				Self::update_ledger(&controller, &ledger);
			}
		}

		/// Declare the desire to validate for the origin controller.
		///
		/// Effects will be felt at the beginning of the next era.
		///
		/// The dispatch origin for this call must be _Signed_ by the controller, not the stash.
		///
		/// # <weight>
		/// - Independent of the arguments. Insignificant complexity.
		/// - Contains a limited number of reads.
		/// - Writes are limited to the `origin` account key.
		/// # </weight>
		#[weight = SimpleDispatchInfo::FixedNormal(750_000)]
		fn validate(origin, prefs: ValidatorPrefs<BalanceOf<T>>) {
			let controller = ensure_signed(origin)?;
			let ledger = Self::ledger(&controller).ok_or("not a controller")?;
			let stash = &ledger.stash;
			<Nominators<T>>::remove(stash);
			<Validators<T>>::insert(stash, prefs);
		}

		/// Declare the desire to nominate `targets` for the origin controller.
		///
		/// Effects will be felt at the beginning of the next era.
		///
		/// The dispatch origin for this call must be _Signed_ by the controller, not the stash.
		///
		/// # <weight>
		/// - The transaction's complexity is proportional to the size of `targets`,
		/// which is capped at `MAX_NOMINATIONS`.
		/// - Both the reads and writes follow a similar pattern.
		/// # </weight>
		#[weight = SimpleDispatchInfo::FixedNormal(750_000)]
		fn nominate(origin, targets: Vec<<T::Lookup as StaticLookup>::Source>) {
			let controller = ensure_signed(origin)?;
			let ledger = Self::ledger(&controller).ok_or("not a controller")?;
			let stash = &ledger.stash;
			ensure!(!targets.is_empty(), "targets cannot be empty");
			let targets = targets.into_iter()
				.take(MAX_NOMINATIONS)
				.map(|t| T::Lookup::lookup(t))
				.collect::<result::Result<Vec<T::AccountId>, _>>()?;

			<Validators<T>>::remove(stash);
			<Nominators<T>>::insert(stash, targets);
		}

		/// Declare no desire to either validate or nominate.
		///
		/// Effects will be felt at the beginning of the next era.
		///
		/// The dispatch origin for this call must be _Signed_ by the controller, not the stash.
		///
		/// # <weight>
		/// - Independent of the arguments. Insignificant complexity.
		/// - Contains one read.
		/// - Writes are limited to the `origin` account key.
		/// # </weight>
		#[weight = SimpleDispatchInfo::FixedNormal(500_000)]
		fn chill(origin) {
			let controller = ensure_signed(origin)?;
			let ledger = Self::ledger(&controller).ok_or("not a controller")?;
			let stash = &ledger.stash;
			<Validators<T>>::remove(stash);
			<Nominators<T>>::remove(stash);
		}

		/// (Re-)set the payment target for a controller.
		///
		/// Effects will be felt at the beginning of the next era.
		///
		/// The dispatch origin for this call must be _Signed_ by the controller, not the stash.
		///
		/// # <weight>
		/// - Independent of the arguments. Insignificant complexity.
		/// - Contains a limited number of reads.
		/// - Writes are limited to the `origin` account key.
		/// # </weight>
		#[weight = SimpleDispatchInfo::FixedNormal(500_000)]
		fn set_payee(origin, payee: RewardDestination) {
			let controller = ensure_signed(origin)?;
			let ledger = Self::ledger(&controller).ok_or("not a controller")?;
			let stash = &ledger.stash;
			<Payee<T>>::insert(stash, payee);
		}

		/// (Re-)set the controller of a stash.
		///
		/// Effects will be felt at the beginning of the next era.
		///
		/// The dispatch origin for this call must be _Signed_ by the stash, not the controller.
		///
		/// # <weight>
		/// - Independent of the arguments. Insignificant complexity.
		/// - Contains a limited number of reads.
		/// - Writes are limited to the `origin` account key.
		/// # </weight>
		#[weight = SimpleDispatchInfo::FixedNormal(750_000)]
		fn set_controller(origin, controller: <T::Lookup as StaticLookup>::Source) {
			let stash = ensure_signed(origin)?;
			let old_controller = Self::bonded(&stash).ok_or("not a stash")?;
			let controller = T::Lookup::lookup(controller)?;
			if <Ledger<T>>::exists(&controller) {
				return Err("controller already paired")
			}
			if controller != old_controller {
				<Bonded<T>>::insert(&stash, &controller);
				if let Some(l) = <Ledger<T>>::take(&old_controller) {
					<Ledger<T>>::insert(&controller, l);
				}
			}
		}

		/// The ideal number of validators.
		#[weight = SimpleDispatchInfo::FixedOperational(150_000)]
		fn set_validator_count(origin, #[compact] new: u32) {
			ensure_root(origin)?;
			ValidatorCount::put(new);
		}

		// ----- Root calls.

		/// Force there to be no new eras indefinitely.
		///
		/// # <weight>
		/// - No arguments.
		/// # </weight>
		#[weight = SimpleDispatchInfo::FixedOperational(10_000)]
		fn force_no_eras(origin) {
			ensure_root(origin)?;
			ForceEra::put(Forcing::ForceNone);
		}

		/// Force there to be a new era at the end of the next session. After this, it will be
		/// reset to normal (non-forced) behaviour.
		///
		/// # <weight>
		/// - No arguments.
		/// # </weight>
		#[weight = SimpleDispatchInfo::FixedOperational(10_000)]
		fn force_new_era(origin) {
			ensure_root(origin)?;
			ForceEra::put(Forcing::ForceNew);
		}

		/// Set the validators who cannot be slashed (if any).
		#[weight = SimpleDispatchInfo::FixedOperational(10_000)]
		fn set_invulnerables(origin, validators: Vec<T::AccountId>) {
			ensure_root(origin)?;
			<Invulnerables<T>>::put(validators);
		}
	}
}

impl<T: Trait> Module<T> {
	// PUBLIC IMMUTABLES

	/// The total balance that can be slashed from a validator controller account as of
	/// right now.
	pub fn slashable_balance_of(stash: &T::AccountId) -> BalanceOf<T> {
		Self::bonded(stash).and_then(Self::ledger).map(|l| l.active).unwrap_or_default()
	}

	// MUTABLES (DANGEROUS)

	/// Update the ledger for a controller. This will also update the stash lock. The lock will
	/// will lock the entire funds except paying for further transactions.
	fn update_ledger(
		controller: &T::AccountId,
		ledger: &StakingLedger<T::AccountId, BalanceOf<T>>
	) {
		T::Currency::set_lock(
			STAKING_ID,
			&ledger.stash,
			ledger.total,
			T::BlockNumber::max_value(),
			WithdrawReasons::all(),
		);
		<Ledger<T>>::insert(controller, ledger);
	}

	/// Slash a given validator by a specific amount with given (historical) exposure.
	///
	/// Removes the slash from the validator's balance by preference,
	/// and reduces the nominators' balance if needed.
	///
	/// Returns the resulting `NegativeImbalance` to allow distributing the slashed amount and
	/// pushes an entry onto the slash journal.
	fn slash_validator(
		stash: &T::AccountId,
		slash: BalanceOf<T>,
		exposure: &Exposure<T::AccountId, BalanceOf<T>>,
		journal: &mut Vec<SlashJournalEntry<T::AccountId, BalanceOf<T>>>,
	) -> NegativeImbalanceOf<T> {
		// The amount we are actually going to slash (can't be bigger than the validator's total
		// exposure)
		let slash = slash.min(exposure.total);

		// limit what we'll slash of the stash's own to only what's in
		// the exposure.
		//
		// note: this is fine only because we limit reports of the current era.
		// otherwise, these funds may have already been slashed due to something
		// reported from a prior era.
		let already_slashed_own = journal.iter()
			.filter(|entry| &entry.who == stash)
			.map(|entry| entry.own_slash)
			.fold(<BalanceOf<T>>::zero(), |a, c| a.saturating_add(c));

		let own_remaining = exposure.own.saturating_sub(already_slashed_own);

		// The amount we'll slash from the validator's stash directly.
		let own_slash = own_remaining.min(slash);
		let (mut imbalance, missing) = T::Currency::slash(stash, own_slash);
		let own_slash = own_slash - missing;
		// The amount remaining that we can't slash from the validator,
		// that must be taken from the nominators.
		let rest_slash = slash - own_slash;
		if !rest_slash.is_zero() {
			// The total to be slashed from the nominators.
			let total = exposure.total - exposure.own;
			if !total.is_zero() {
				for i in exposure.others.iter() {
					let per_u64 = Perbill::from_rational_approximation(i.value, total);
					// best effort - not much that can be done on fail.
					imbalance.subsume(T::Currency::slash(&i.who, per_u64 * rest_slash).0)
				}
			}
		}

		journal.push(SlashJournalEntry {
			who: stash.clone(),
			own_slash: own_slash.clone(),
			amount: slash,
		});

		// trigger the event
		Self::deposit_event(
			RawEvent::Slash(stash.clone(), slash)
		);

		imbalance
	}

	/// Actually make a payment to a staker. This uses the currency's reward function
	/// to pay the right payee for the given staker account.
	fn make_payout(stash: &T::AccountId, amount: BalanceOf<T>) -> Option<PositiveImbalanceOf<T>> {
		let dest = Self::payee(stash);
		match dest {
			RewardDestination::Controller => Self::bonded(stash)
				.and_then(|controller|
					T::Currency::deposit_into_existing(&controller, amount).ok()
				),
			RewardDestination::Stash =>
				T::Currency::deposit_into_existing(stash, amount).ok(),
			RewardDestination::Staked => Self::bonded(stash)
				.and_then(|c| Self::ledger(&c).map(|l| (c, l)))
				.and_then(|(controller, mut l)| {
					l.active += amount;
					l.total += amount;
					let r = T::Currency::deposit_into_existing(stash, amount).ok();
					Self::update_ledger(&controller, &l);
					r
				}),
		}
	}

	/// Reward a given validator by a specific amount. Add the reward to the validator's, and its
	/// nominators' balance, pro-rata based on their exposure, after having removed the validator's
	/// pre-payout cut.
	fn reward_validator(stash: &T::AccountId, reward: BalanceOf<T>) -> PositiveImbalanceOf<T> {
		let off_the_table = reward.min(Self::validators(stash).validator_payment);
		let reward = reward - off_the_table;
		let mut imbalance = <PositiveImbalanceOf<T>>::zero();
		let validator_cut = if reward.is_zero() {
			Zero::zero()
		} else {
			let exposure = Self::stakers(stash);
			let total = exposure.total.max(One::one());

			for i in &exposure.others {
				let per_u64 = Perbill::from_rational_approximation(i.value, total);
				imbalance.maybe_subsume(Self::make_payout(&i.who, per_u64 * reward));
			}

			let per_u64 = Perbill::from_rational_approximation(exposure.own, total);
			per_u64 * reward
		};

		imbalance.maybe_subsume(Self::make_payout(stash, validator_cut + off_the_table));

		imbalance
	}

	/// Session has just ended. Provide the validator set for the next session if it's an era-end, along
	/// with the exposure of the prior validator set.
	fn new_session(session_index: SessionIndex)
		-> Option<(Vec<T::AccountId>, Vec<(T::AccountId, Exposure<T::AccountId, BalanceOf<T>>)>)>
	{
		let era_length = session_index.checked_sub(Self::current_era_start_session_index()).unwrap_or(0);
		match ForceEra::get() {
			Forcing::ForceNew => ForceEra::kill(),
			Forcing::NotForcing if era_length >= T::SessionsPerEra::get() => (),
			_ => return None,
		}
		let validators = T::SessionInterface::validators();
		let prior = validators.into_iter()
			.map(|v| { let e = Self::stakers(&v); (v, e) })
			.collect();

		Self::new_era(session_index).map(move |new| (new, prior))
	}

	/// The era has changed - enact new staking set.
	///
	/// NOTE: This always happens immediately before a session change to ensure that new validators
	/// get a chance to set their session keys.
	fn new_era(start_session_index: SessionIndex) -> Option<Vec<T::AccountId>> {
		// Payout
		let points = CurrentEraPointsEarned::take();
		let now = T::Time::now();
		let previous_era_start = <CurrentEraStart<T>>::mutate(|v| {
			rstd::mem::replace(v, now)
		});
		let era_duration = now - previous_era_start;
		if !era_duration.is_zero() {
			let validators = Self::current_elected();

			let validator_len: BalanceOf<T> = (validators.len() as u32).into();
			let total_rewarded_stake = Self::slot_stake() * validator_len;

			let total_payout = inflation::compute_total_payout(
				total_rewarded_stake.clone(),
				T::Currency::total_issuance(),
				// Duration of era; more than u64::MAX is rewarded as u64::MAX.
				era_duration.saturated_into::<u64>(),
			);

			let mut total_imbalance = <PositiveImbalanceOf<T>>::zero();

			for (v, p) in validators.iter().zip(points.individual.into_iter()) {
				if p != 0 {
					let reward = Perbill::from_rational_approximation(p, points.total) * total_payout;
					total_imbalance.subsume(Self::reward_validator(v, reward));
				}
			}

			let total_reward = total_imbalance.peek();
			// assert!(total_reward <= total_payout)

			Self::deposit_event(RawEvent::Reward(total_reward));
			T::Reward::on_unbalanced(total_imbalance);
			T::OnRewardMinted::on_dilution(total_reward, total_rewarded_stake);
		}

		// Increment current era.
		let current_era = CurrentEra::mutate(|s| { *s += 1; *s });

		// prune journal for last era.
		<EraSlashJournal<T>>::remove(current_era - 1);

		CurrentEraStartSessionIndex::mutate(|v| {
			*v = start_session_index;
		});
		let bonding_duration = T::BondingDuration::get();

		if current_era > bonding_duration {
			let first_kept = current_era - bonding_duration;
			BondedEras::mutate(|bonded| {
				bonded.push((current_era, start_session_index));

				// prune out everything that's from before the first-kept index.
				let n_to_prune = bonded.iter()
					.take_while(|&&(era_idx, _)| era_idx < first_kept)
					.count();

				bonded.drain(..n_to_prune);

				if let Some(&(_, first_session)) = bonded.first() {
					T::SessionInterface::prune_historical_up_to(first_session);
				}
			})
		}

		// Reassign all Stakers.
		let (_slot_stake, maybe_new_validators) = Self::select_validators();

		maybe_new_validators
	}

	/// Select a new validator set from the assembled stakers and their role preferences.
	///
	/// Returns the new `SlotStake` value and a set of newly selected _stash_ IDs.
	fn select_validators() -> (BalanceOf<T>, Option<Vec<T::AccountId>>) {
		let maybe_phragmen_result = elect::<_, _, _, T::CurrencyToVote>(
			Self::validator_count() as usize,
			Self::minimum_validator_count().max(1) as usize,
			<Validators<T>>::enumerate().map(|(who, _)| who).collect::<Vec<T::AccountId>>(),
			<Nominators<T>>::enumerate().collect(),
			Self::slashable_balance_of,
			true,
		);

		if let Some(phragmen_result) = maybe_phragmen_result {
			let elected_stashes = phragmen_result.winners;
			let assignments = phragmen_result.assignments;

			let to_votes = |b: BalanceOf<T>|
				<T::CurrencyToVote as Convert<BalanceOf<T>, u64>>::convert(b) as ExtendedBalance;
			let to_balance = |e: ExtendedBalance|
				<T::CurrencyToVote as Convert<ExtendedBalance, BalanceOf<T>>>::convert(e);

			// Initialize the support of each candidate.
			let mut supports = <SupportMap<T::AccountId>>::new();
			elected_stashes
				.iter()
				.map(|e| (e, to_votes(Self::slashable_balance_of(e))))
				.for_each(|(e, s)| {
					let item = Support { own: s, total: s, ..Default::default() };
					supports.insert(e.clone(), item);
				});

			// build support struct.
			for (n, assignment) in assignments.iter() {
				for (c, per_thing) in assignment.iter() {
					let nominator_stake = to_votes(Self::slashable_balance_of(n));
					// AUDIT: it is crucially important for the `Mul` implementation of all
					// per-things to be sound.
					let other_stake = *per_thing * nominator_stake;
					if let Some(support) = supports.get_mut(c) {
						// For an astronomically rich validator with more astronomically rich
						// set of nominators, this might saturate.
						support.total = support.total.saturating_add(other_stake);
						support.others.push((n.clone(), other_stake));
					}
				}
			}

			if cfg!(feature = "equalize") {
				let mut staked_assignments
					: Vec<(T::AccountId, Vec<PhragmenStakedAssignment<T::AccountId>>)>
					= Vec::with_capacity(assignments.len());
				for (n, assignment) in assignments.iter() {
					let mut staked_assignment
						: Vec<PhragmenStakedAssignment<T::AccountId>>
						= Vec::with_capacity(assignment.len());
					for (c, per_thing) in assignment.iter() {
						let nominator_stake = to_votes(Self::slashable_balance_of(n));
						let other_stake = *per_thing * nominator_stake;
						staked_assignment.push((c.clone(), other_stake));
					}
					staked_assignments.push((n.clone(), staked_assignment));
				}

				let tolerance = 0_u128;
				let iterations = 2_usize;
<<<<<<< HEAD
				equalize::<_, _, T::CurrencyToVote, _>(
					staked_assignments,
=======
				equalize::<_, _, _, T::CurrencyToVote>(
					assignments,
>>>>>>> 203e2c23
					&mut supports,
					tolerance,
					iterations,
					Self::slashable_balance_of,
				);
			}

			// Clear Stakers.
			for v in Self::current_elected().iter() {
				<Stakers<T>>::remove(v);
			}

			// Populate Stakers and figure out the minimum stake behind a slot.
			let mut slot_stake = BalanceOf::<T>::max_value();
			for (c, s) in supports.into_iter() {
				// build `struct exposure` from `support`
				let exposure = Exposure {
					own: to_balance(s.own),
					// This might reasonably saturate and we cannot do much about it. The sum of
					// someone's stake might exceed the balance type if they have the maximum amount
					// of balance and receive some support. This is super unlikely to happen, yet
					// we simulate it in some tests.
					total: to_balance(s.total),
					others: s.others
						.into_iter()
						.map(|(who, value)| IndividualExposure { who, value: to_balance(value) })
						.collect::<Vec<IndividualExposure<_, _>>>(),
				};
				if exposure.total < slot_stake {
					slot_stake = exposure.total;
				}
				<Stakers<T>>::insert(c.clone(), exposure.clone());
			}

			// Update slot stake.
			<SlotStake<T>>::put(&slot_stake);

			// Set the new validator set in sessions.
			<CurrentElected<T>>::put(&elected_stashes);

			// In order to keep the property required by `n_session_ending`
			// that we must return the new validator set even if it's the same as the old,
			// as long as any underlying economic conditions have changed, we don't attempt
			// to do any optimization where we compare against the prior set.
			(slot_stake, Some(elected_stashes))
		} else {
			// There were not enough candidates for even our minimal level of functionality.
			// This is bad.
			// We should probably disable all functionality except for block production
			// and let the chain keep producing blocks until we can decide on a sufficiently
			// substantial set.
			// TODO: #2494
			(Self::slot_stake(), None)
		}
	}

	/// Remove all associated data of a stash account from the staking system.
	///
	/// This is called :
	/// - Immediately when an account's balance falls below existential deposit.
	/// - after a `withdraw_unbond()` call that frees all of a stash's bonded balance.
	fn kill_stash(stash: &T::AccountId) {
		if let Some(controller) = <Bonded<T>>::take(stash) {
			<Ledger<T>>::remove(&controller);
		}
		<Payee<T>>::remove(stash);
		<Validators<T>>::remove(stash);
		<Nominators<T>>::remove(stash);
	}

	/// Add reward points to validators using their stash account ID.
	///
	/// Validators are keyed by stash account ID and must be in the current elected set.
	///
	/// For each element in the iterator the given number of points in u32 is added to the
	/// validator, thus duplicates are handled.
	///
	/// At the end of the era each the total payout will be distributed among validator
	/// relatively to their points.
	///
	/// COMPLEXITY: Complexity is `number_of_validator_to_reward x current_elected_len`.
	/// If you need to reward lots of validator consider using `reward_by_indices`.
	pub fn reward_by_ids(validators_points: impl IntoIterator<Item = (T::AccountId, u32)>) {
		CurrentEraPointsEarned::mutate(|rewards| {
			let current_elected = <Module<T>>::current_elected();
			for (validator, points) in validators_points.into_iter() {
				if let Some(index) = current_elected.iter()
					.position(|elected| *elected == validator)
				{
					rewards.add_points_to_index(index as u32, points);
				}
			}
		});
	}

	/// Add reward points to validators using their validator index.
	///
	/// For each element in the iterator the given number of points in u32 is added to the
	/// validator, thus duplicates are handled.
	pub fn reward_by_indices(validators_points: impl IntoIterator<Item = (u32, u32)>) {
		// TODO: This can be optimised once #3302 is implemented.
		let current_elected_len = <Module<T>>::current_elected().len() as u32;

		CurrentEraPointsEarned::mutate(|rewards| {
			for (validator_index, points) in validators_points.into_iter() {
				if validator_index < current_elected_len {
					rewards.add_points_to_index(validator_index, points);
				}
			}
		});
	}
}

impl<T: Trait> session::OnSessionEnding<T::AccountId> for Module<T> {
	fn on_session_ending(_ending: SessionIndex, start_session: SessionIndex) -> Option<Vec<T::AccountId>> {
		Self::new_session(start_session - 1).map(|(new, _old)| new)
	}
}

impl<T: Trait> OnSessionEnding<T::AccountId, Exposure<T::AccountId, BalanceOf<T>>> for Module<T> {
	fn on_session_ending(_ending: SessionIndex, start_session: SessionIndex)
		-> Option<(Vec<T::AccountId>, Vec<(T::AccountId, Exposure<T::AccountId, BalanceOf<T>>)>)>
	{
		Self::new_session(start_session - 1)
	}
}

impl<T: Trait> OnFreeBalanceZero<T::AccountId> for Module<T> {
	fn on_free_balance_zero(stash: &T::AccountId) {
		Self::kill_stash(stash);
	}
}

/// Add reward points to block authors:
/// * 20 points to the block producer for producing a (non-uncle) block in the relay chain,
/// * 2 points to the block producer for each reference to a previously unreferenced uncle, and
/// * 1 point to the producer of each referenced uncle block.
impl<T: Trait + authorship::Trait> authorship::EventHandler<T::AccountId, T::BlockNumber> for Module<T> {
	fn note_author(author: T::AccountId) {
		Self::reward_by_ids(vec![(author, 20)]);
	}
	fn note_uncle(author: T::AccountId, _age: T::BlockNumber) {
		Self::reward_by_ids(vec![
			(<authorship::Module<T>>::author(), 2),
			(author, 1)
		])
	}
}

/// A `Convert` implementation that finds the stash of the given controller account,
/// if any.
pub struct StashOf<T>(rstd::marker::PhantomData<T>);

impl<T: Trait> Convert<T::AccountId, Option<T::AccountId>> for StashOf<T> {
	fn convert(controller: T::AccountId) -> Option<T::AccountId> {
		<Module<T>>::ledger(&controller).map(|l| l.stash)
	}
}

/// A typed conversion from stash account ID to the current exposure of nominators
/// on that account.
pub struct ExposureOf<T>(rstd::marker::PhantomData<T>);

impl<T: Trait> Convert<T::AccountId, Option<Exposure<T::AccountId, BalanceOf<T>>>>
	for ExposureOf<T>
{
	fn convert(validator: T::AccountId) -> Option<Exposure<T::AccountId, BalanceOf<T>>> {
		Some(<Module<T>>::stakers(&validator))
	}
}

impl<T: Trait> SelectInitialValidators<T::AccountId> for Module<T> {
	fn select_initial_validators() -> Option<Vec<T::AccountId>> {
		<Module<T>>::select_validators().1
	}
}

/// This is intended to be used with `FilterHistoricalOffences`.
impl <T: Trait> OnOffenceHandler<T::AccountId, session::historical::IdentificationTuple<T>> for Module<T> where
	T: session::Trait<ValidatorId = <T as system::Trait>::AccountId>,
	T: session::historical::Trait<
		FullIdentification = Exposure<<T as system::Trait>::AccountId, BalanceOf<T>>,
		FullIdentificationOf = ExposureOf<T>,
	>,
	T::SessionHandler: session::SessionHandler<<T as system::Trait>::AccountId>,
	T::OnSessionEnding: session::OnSessionEnding<<T as system::Trait>::AccountId>,
	T::SelectInitialValidators: session::SelectInitialValidators<<T as system::Trait>::AccountId>,
	T::ValidatorIdOf: Convert<<T as system::Trait>::AccountId, Option<<T as system::Trait>::AccountId>>
{
	fn on_offence(
		offenders: &[OffenceDetails<T::AccountId, session::historical::IdentificationTuple<T>>],
		slash_fraction: &[Perbill],
	) {
		let mut remaining_imbalance = <NegativeImbalanceOf<T>>::zero();
		let slash_reward_fraction = SlashRewardFraction::get();

		let era_now = Self::current_era();
		let mut journal = Self::era_slash_journal(era_now);
		for (details, slash_fraction) in offenders.iter().zip(slash_fraction) {
			let stash = &details.offender.0;
			let exposure = &details.offender.1;

			// Skip if the validator is invulnerable.
			if Self::invulnerables().contains(stash) {
				continue
			}

			// calculate the amount to slash
			let slash_exposure = exposure.total;
			let amount = *slash_fraction * slash_exposure;
			// in some cases `slash_fraction` can be just `0`,
			// which means we are not slashing this time.
			if amount.is_zero() {
				continue;
			}

			// make sure to disable validator in next sessions
			let _ = T::SessionInterface::disable_validator(stash);
			// force a new era, to select a new validator set
			ForceEra::put(Forcing::ForceNew);
			// actually slash the validator
			let slashed_amount = Self::slash_validator(stash, amount, exposure, &mut journal);

			// distribute the rewards according to the slash
			let slash_reward = slash_reward_fraction * slashed_amount.peek();
			if !slash_reward.is_zero() && !details.reporters.is_empty() {
				let (mut reward, rest) = slashed_amount.split(slash_reward);
				// split the reward between reporters equally. Division cannot fail because
				// we guarded against it in the enclosing if.
				let per_reporter = reward.peek() / (details.reporters.len() as u32).into();
				for reporter in &details.reporters {
					let (reporter_reward, rest) = reward.split(per_reporter);
					reward = rest;
					T::Currency::resolve_creating(reporter, reporter_reward);
				}
				// The rest goes to the treasury.
				remaining_imbalance.subsume(reward);
				remaining_imbalance.subsume(rest);
			} else {
				remaining_imbalance.subsume(slashed_amount);
			}
		}
		<EraSlashJournal<T>>::insert(era_now, journal);

		// Handle the rest of imbalances
		T::Slash::on_unbalanced(remaining_imbalance);
	}
}

/// Filter historical offences out and only allow those from the current era.
pub struct FilterHistoricalOffences<T, R> {
	_inner: rstd::marker::PhantomData<(T, R)>,
}

impl<T, Reporter, Offender, R, O> ReportOffence<Reporter, Offender, O>
	for FilterHistoricalOffences<Module<T>, R> where
	T: Trait,
	R: ReportOffence<Reporter, Offender, O>,
	O: Offence<Offender>,
{
	fn report_offence(reporters: Vec<Reporter>, offence: O) {
		// disallow any slashing from before the current era.
		let offence_session = offence.session_index();
		if offence_session >= <Module<T>>::current_era_start_session_index() {
			R::report_offence(reporters, offence)
		} else {
			<Module<T>>::deposit_event(
				RawEvent::OldSlashingReportDiscarded(offence_session)
			)
		}
	}
}<|MERGE_RESOLUTION|>--- conflicted
+++ resolved
@@ -1294,13 +1294,8 @@
 
 				let tolerance = 0_u128;
 				let iterations = 2_usize;
-<<<<<<< HEAD
 				equalize::<_, _, T::CurrencyToVote, _>(
 					staked_assignments,
-=======
-				equalize::<_, _, _, T::CurrencyToVote>(
-					assignments,
->>>>>>> 203e2c23
 					&mut supports,
 					tolerance,
 					iterations,
