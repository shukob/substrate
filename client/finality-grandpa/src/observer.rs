// Copyright 2018-2019 Parity Technologies (UK) Ltd.
// This file is part of Substrate.

// Substrate is free software: you can redistribute it and/or modify
// it under the terms of the GNU General Public License as published by
// the Free Software Foundation, either version 3 of the License, or
// (at your option) any later version.

// Substrate is distributed in the hope that it will be useful,
// but WITHOUT ANY WARRANTY; without even the implied warranty of
// MERCHANTABILITY or FITNESS FOR A PARTICULAR PURPOSE.  See the
// GNU General Public License for more details.

// You should have received a copy of the GNU General Public License
// along with Substrate.  If not, see <http://www.gnu.org/licenses/>.

use std::sync::Arc;

use futures::prelude::*;
use futures::{future, sync::mpsc};

use finality_grandpa::{
	BlockNumberOps, Error as GrandpaError, voter, voter_set::VoterSet
};
use log::{debug, info, warn};

use sp_consensus::SelectChain;
use sc_client_api::{CallExecutor, backend::Backend};
use sc_client::Client;
use sp_runtime::traits::{NumberFor, Block as BlockT};
use sp_core::{H256, Blake2Hasher};

use crate::{
	global_communication, CommandOrError, CommunicationIn, Config, environment,
	LinkHalf, Network, Error, aux_schema::PersistentData, VoterCommand, VoterSetState,
};
use crate::authorities::SharedAuthoritySet;
use crate::communication::NetworkBridge;
use crate::consensus_changes::SharedConsensusChanges;
use sp_finality_grandpa::AuthorityId;

struct ObserverChain<'a, Block: BlockT, B, E, RA>(&'a Client<B, E, Block, RA>);

impl<'a, Block: BlockT<Hash=H256>, B, E, RA> finality_grandpa::Chain<Block::Hash, NumberFor<Block>>
	for ObserverChain<'a, Block, B, E, RA> where
		B: Backend<Block, Blake2Hasher>,
		E: CallExecutor<Block, Blake2Hasher>,
		NumberFor<Block>: BlockNumberOps,
{
	fn ancestry(&self, base: Block::Hash, block: Block::Hash) -> Result<Vec<Block::Hash>, GrandpaError> {
		environment::ancestry(&self.0, base, block)
	}

	fn best_chain_containing(&self, _block: Block::Hash) -> Option<(Block::Hash, NumberFor<Block>)> {
		// only used by voter
		None
	}
}

fn grandpa_observer<B, E, Block: BlockT<Hash=H256>, RA, S, F>(
	client: &Arc<Client<B, E, Block, RA>>,
	authority_set: &SharedAuthoritySet<Block::Hash, NumberFor<Block>>,
	consensus_changes: &SharedConsensusChanges<Block::Hash, NumberFor<Block>>,
	voters: &Arc<VoterSet<AuthorityId>>,
	last_finalized_number: NumberFor<Block>,
	commits: S,
	note_round: F,
) -> impl Future<Item=(), Error=CommandOrError<H256, NumberFor<Block>>> where
	NumberFor<Block>: BlockNumberOps,
	B: Backend<Block, Blake2Hasher>,
	E: CallExecutor<Block, Blake2Hasher> + Send + Sync,
	RA: Send + Sync,
	S: Stream<
		Item = CommunicationIn<Block>,
		Error = CommandOrError<Block::Hash, NumberFor<Block>>,
	>,
	F: Fn(u64),
{
	let authority_set = authority_set.clone();
	let consensus_changes = consensus_changes.clone();
	let client = client.clone();
	let voters = voters.clone();

	let observer = commits.fold(last_finalized_number, move |last_finalized_number, global| {
		let (round, commit, callback) = match global {
			voter::CommunicationIn::Commit(round, commit, callback) => {
				let commit = finality_grandpa::Commit::from(commit);
				(round, commit, callback)
			},
			voter::CommunicationIn::CatchUp(..) => {
				// ignore catch up messages
				return future::ok(last_finalized_number);
			},
		};

		// if the commit we've received targets a block lower or equal to the last
		// finalized, ignore it and continue with the current state
		if commit.target_number <= last_finalized_number {
			return future::ok(last_finalized_number);
		}

		let validation_result = match finality_grandpa::validate_commit(
			&commit,
			&voters,
			&ObserverChain(&*client),
		) {
			Ok(r) => r,
			Err(e) => return future::err(e.into()),
		};

		if let Some(_) = validation_result.ghost() {
			let finalized_hash = commit.target_hash;
			let finalized_number = commit.target_number;

			// commit is valid, finalize the block it targets
			match environment::finalize_block(
				&client,
				&authority_set,
				&consensus_changes,
				None,
				finalized_hash,
				finalized_number,
				(round, commit).into(),
			) {
				Ok(_) => {},
				Err(e) => return future::err(e),
			};

			// note that we've observed completion of this round through the commit,
			// and that implies that the next round has started.
			note_round(round + 1);

			finality_grandpa::process_commit_validation_result(validation_result, callback);

			// proceed processing with new finalized block number
			future::ok(finalized_number)
		} else {
			debug!(target: "afg", "Received invalid commit: ({:?}, {:?})", round, commit);

			finality_grandpa::process_commit_validation_result(validation_result, callback);

			// commit is invalid, continue processing commits with the current state
			future::ok(last_finalized_number)
		}
	});

	observer.map(|_| ())
}

/// Run a GRANDPA observer as a task, the observer will finalize blocks only by
/// listening for and validating GRANDPA commits instead of following the full
/// protocol. Provide configuration and a link to a block import worker that has
/// already been instantiated with `block_import`.
<<<<<<< HEAD
pub fn run_grandpa_observer<B, E, Block: BlockT<Hash=H256>, N, RA, PRA, SC>(
=======
pub fn run_grandpa_observer<B, E, Block: BlockT<Hash=H256>, N, RA, SC, Sp>(
>>>>>>> 40a16efe
	config: Config,
	link: LinkHalf<B, E, Block, RA, PRA, SC>,
	network: N,
	on_exit: impl futures03::Future<Output=()> + Clone + Send + Unpin + 'static,
	executor: Sp,
) -> ::sp_blockchain::Result<impl Future<Item=(),Error=()> + Send + 'static> where
	B: Backend<Block, Blake2Hasher> + 'static,
	E: CallExecutor<Block, Blake2Hasher> + Send + Sync + 'static,
	N: Network<Block> + Send + Clone + 'static,
	SC: SelectChain<Block> + 'static,
	NumberFor<Block>: BlockNumberOps,
	RA: Send + Sync + 'static,
	Sp: futures03::task::Spawn + 'static,
{
	let LinkHalf {
		client,
		select_chain: _,
		persistent_data,
		voter_commands_rx,
		..
	} = link;

	let network = NetworkBridge::new(
		network,
		config.clone(),
		persistent_data.set_state.clone(),
		&executor,
		on_exit.clone(),
	);

	let observer_work = ObserverWork::new(
		client,
		network,
		persistent_data,
		config.keystore.clone(),
		voter_commands_rx
	);

	let observer_work = observer_work
		.map(|_| ())
		.map_err(|e| {
			warn!("GRANDPA Observer failed: {:?}", e);
		});

	use futures03::{FutureExt, TryFutureExt};

	Ok(observer_work.select(on_exit.map(Ok).compat()).map(|_| ()).map_err(|_| ()))
}

/// Future that powers the observer.
#[must_use]
struct ObserverWork<B: BlockT<Hash=H256>, E, Backend, RA> {
	observer: Box<dyn Future<Item = (), Error = CommandOrError<B::Hash, NumberFor<B>>> + Send>,
	client: Arc<Client<Backend, E, B, RA>>,
	network: NetworkBridge<B>,
	persistent_data: PersistentData<B>,
	keystore: Option<sc_keystore::KeyStorePtr>,
	voter_commands_rx: mpsc::UnboundedReceiver<VoterCommand<B::Hash, NumberFor<B>>>,
}

impl<B, E, Bk, RA> ObserverWork<B, E, Bk, RA>
where
	B: BlockT<Hash=H256>,
	NumberFor<B>: BlockNumberOps,
	RA: 'static + Send + Sync,
	E: CallExecutor<B, Blake2Hasher> + Send + Sync + 'static,
	Bk: Backend<B, Blake2Hasher> + 'static,
{
	fn new(
		client: Arc<Client<Bk, E, B, RA>>,
		network: NetworkBridge<B>,
		persistent_data: PersistentData<B>,
		keystore: Option<sc_keystore::KeyStorePtr>,
		voter_commands_rx: mpsc::UnboundedReceiver<VoterCommand<B::Hash, NumberFor<B>>>,
	) -> Self {

		let mut work = ObserverWork {
			// `observer` is set to a temporary value and replaced below when
			// calling `rebuild_observer`.
			observer: Box::new(futures::empty()) as Box<_>,
			client,
			network,
			persistent_data,
			keystore,
			voter_commands_rx,
		};
		work.rebuild_observer();
		work
	}

	/// Rebuilds the `self.observer` field using the current authority set
	/// state. This method should be called when we know that the authority set
	/// has changed (e.g. as signalled by a voter command).
	fn rebuild_observer(&mut self) {
		let set_id = self.persistent_data.authority_set.set_id();
		let voters = Arc::new(self.persistent_data.authority_set.current_authorities());

		// start global communication stream for the current set
		let (global_in, _) = global_communication(
			set_id,
			&voters,
			&self.client,
			&self.network,
			&self.keystore,
		);

		let last_finalized_number = self.client.info().chain.finalized_number;

		// NOTE: since we are not using `round_communication` we have to
		// manually note the round with the gossip validator, otherwise we won't
		// relay round messages. we want all full nodes to contribute to vote
		// availability.
		let note_round = {
			let network = self.network.clone();
			let voters = voters.clone();

			move |round| network.note_round(
				crate::communication::Round(round),
				crate::communication::SetId(set_id),
				&*voters,
			)
		};

		// create observer for the current set
		let observer = grandpa_observer(
			&self.client,
			&self.persistent_data.authority_set,
			&self.persistent_data.consensus_changes,
			&voters,
			last_finalized_number,
			global_in,
			note_round,
		);

		self.observer = Box::new(observer);
	}

	fn handle_voter_command(
		&mut self,
		command: VoterCommand<B::Hash, NumberFor<B>>,
	) -> Result<(), Error> {
		// the observer doesn't use the voter set state, but we need to
		// update it on-disk in case we restart as validator in the future.
		self.persistent_data.set_state = match command {
			VoterCommand::Pause(reason) => {
				info!(target: "afg", "Pausing old validator set: {}", reason);

				let completed_rounds = self.persistent_data.set_state.read().completed_rounds();
				let set_state = VoterSetState::Paused { completed_rounds };

				crate::aux_schema::write_voter_set_state(&*self.client, &set_state)?;

				set_state
			},
			VoterCommand::ChangeAuthorities(new) => {
				// start the new authority set using the block where the
				// set changed (not where the signal happened!) as the base.
				let set_state = VoterSetState::live(
					new.set_id,
					&*self.persistent_data.authority_set.inner().read(),
					(new.canon_hash, new.canon_number),
				);

				crate::aux_schema::write_voter_set_state(&*self.client, &set_state)?;

				set_state
			},
		}.into();

		self.rebuild_observer();
		Ok(())
	}
}

impl<B, E, Bk, RA> Future for ObserverWork<B, E, Bk, RA>
where
	B: BlockT<Hash=H256>,
	NumberFor<B>: BlockNumberOps,
	RA: 'static + Send + Sync,
	E: CallExecutor<B, Blake2Hasher> + Send + Sync + 'static,
	Bk: Backend<B, Blake2Hasher> + 'static,
{
	type Item = ();
	type Error = Error;

	fn poll(&mut self) -> Poll<Self::Item, Self::Error> {
		match self.observer.poll() {
			Ok(Async::NotReady) => {}
			Ok(Async::Ready(())) => {
				// observer commit stream doesn't conclude naturally; this could reasonably be an error.
				return Ok(Async::Ready(()))
			}
			Err(CommandOrError::Error(e)) => {
				// return inner observer error
				return Err(e)
			}
			Err(CommandOrError::VoterCommand(command)) => {
				// some command issued internally
				self.handle_voter_command(command)?;
				futures::task::current().notify();
			}
		}

		match self.voter_commands_rx.poll() {
			Ok(Async::NotReady) => {}
			Err(_) => {
				// the `voter_commands_rx` stream should not fail.
				return Ok(Async::Ready(()))
			}
			Ok(Async::Ready(None)) => {
				// the `voter_commands_rx` stream should never conclude since it's never closed.
				return Ok(Async::Ready(()))
			}
			Ok(Async::Ready(Some(command))) => {
				// some command issued externally
				self.handle_voter_command(command)?;
				futures::task::current().notify();
			}
		}

		Ok(Async::NotReady)
	}
}<|MERGE_RESOLUTION|>--- conflicted
+++ resolved
@@ -151,11 +151,7 @@
 /// listening for and validating GRANDPA commits instead of following the full
 /// protocol. Provide configuration and a link to a block import worker that has
 /// already been instantiated with `block_import`.
-<<<<<<< HEAD
-pub fn run_grandpa_observer<B, E, Block: BlockT<Hash=H256>, N, RA, PRA, SC>(
-=======
-pub fn run_grandpa_observer<B, E, Block: BlockT<Hash=H256>, N, RA, SC, Sp>(
->>>>>>> 40a16efe
+pub fn run_grandpa_observer<B, E, Block: BlockT<Hash=H256>, N, RA, SC, PRA, Sp>(
 	config: Config,
 	link: LinkHalf<B, E, Block, RA, PRA, SC>,
 	network: N,
