--- conflicted
+++ resolved
@@ -9,11 +9,7 @@
 
 [dependencies]
 futures = "0.3.1"
-<<<<<<< HEAD
-libp2p = { git = "https://github.com/expenses/rust-libp2p", branch = "noise", default-features = false }
-=======
 libp2p = { version = "0.16.0", default-features = false }
->>>>>>> 11b82829
 log = "0.4.8"
 serde_json = "1.0.41"
 wasm-timer = "0.2"
