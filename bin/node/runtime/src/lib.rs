// Copyright 2018-2019 Parity Technologies (UK) Ltd.
// This file is part of Substrate.

// Substrate is free software: you can redistribute it and/or modify
// it under the terms of the GNU General Public License as published by
// the Free Software Foundation, either version 3 of the License, or
// (at your option) any later version.

// Substrate is distributed in the hope that it will be useful,
// but WITHOUT ANY WARRANTY; without even the implied warranty of
// MERCHANTABILITY or FITNESS FOR A PARTICULAR PURPOSE.  See the
// GNU General Public License for more details.

// You should have received a copy of the GNU General Public License
// along with Substrate.  If not, see <http://www.gnu.org/licenses/>.

//! The Substrate runtime. This can be compiled with ``#[no_std]`, ready for Wasm.

#![cfg_attr(not(feature = "std"), no_std)]
// `construct_runtime!` does a lot of recursion and requires us to increase the limit to 256.
#![recursion_limit="256"]

use sp_std::prelude::*;
use frame_support::{
	construct_runtime, parameter_types,
	weights::Weight,
	traits::{SplitTwoWays, Currency, Randomness},
};
<<<<<<< HEAD
use primitives::{
	crypto::KeyTypeId,
	u32_trait::{_1, _2, _3, _4},
};
=======
use sp_core::u32_trait::{_1, _2, _3, _4};
>>>>>>> 40a16efe
use node_primitives::{AccountId, AccountIndex, Balance, BlockNumber, Hash, Index, Moment, Signature};
use sp_api::impl_runtime_apis;
use sp_runtime::{Permill, Perbill, ApplyExtrinsicResult, impl_opaque_keys, generic, create_runtime_str};
use sp_runtime::curve::PiecewiseLinear;
use sp_runtime::transaction_validity::TransactionValidity;
use sp_runtime::traits::{
	self, BlakeTwo256, Block as BlockT, NumberFor, StaticLookup, SaturatedConversion,
	OpaqueKeys,
};
use sp_version::RuntimeVersion;
#[cfg(any(feature = "std", test))]
<<<<<<< HEAD
use version::NativeVersion;
use primitives::OpaqueMetadata;
use session::historical;
use grandpa::AuthorityList as GrandpaAuthorityList;
use grandpa::fg_primitives;
use im_online::sr25519::{AuthorityId as ImOnlineId};
use authority_discovery_primitives::AuthorityId as AuthorityDiscoveryId;
use transaction_payment_rpc_runtime_api::RuntimeDispatchInfo;
use contracts_rpc_runtime_api::ContractExecResult;
use system::offchain::TransactionSubmitter;
use inherents::{InherentData, CheckInherentsResult};
=======
use sp_version::NativeVersion;
use sp_core::OpaqueMetadata;
use pallet_grandpa::AuthorityList as GrandpaAuthorityList;
use pallet_grandpa::fg_primitives;
use pallet_im_online::sr25519::{AuthorityId as ImOnlineId};
use sp_authority_discovery::AuthorityId as AuthorityDiscoveryId;
use pallet_transaction_payment_rpc_runtime_api::RuntimeDispatchInfo;
use pallet_contracts_rpc_runtime_api::ContractExecResult;
use frame_system::offchain::TransactionSubmitter;
use sp_inherents::{InherentData, CheckInherentsResult};
>>>>>>> 40a16efe

#[cfg(any(feature = "std", test))]
pub use sp_runtime::BuildStorage;
pub use pallet_timestamp::Call as TimestampCall;
pub use pallet_balances::Call as BalancesCall;
pub use pallet_contracts::Gas;
pub use frame_support::StorageValue;
pub use pallet_staking::StakerStatus;

/// Implementations of some helper traits passed into runtime modules as associated types.
pub mod impls;
use impls::{CurrencyToVoteHandler, Author, LinearWeightToFee, TargetedFeeAdjustment};

/// Constant values used within the runtime.
pub mod constants;
use constants::{time::*, currency::*};

// Make the WASM binary available.
#[cfg(feature = "std")]
include!(concat!(env!("OUT_DIR"), "/wasm_binary.rs"));

/// Runtime version.
pub const VERSION: RuntimeVersion = RuntimeVersion {
	spec_name: create_runtime_str!("node"),
	impl_name: create_runtime_str!("substrate-node"),
	authoring_version: 10,
	// Per convention: if the runtime behavior changes, increment spec_version
	// and set impl_version to equal spec_version. If only runtime
	// implementation changes and behavior does not, then leave spec_version as
	// is and increment impl_version.
	spec_version: 198,
	impl_version: 198,
	apis: RUNTIME_API_VERSIONS,
};

/// Native version.
#[cfg(any(feature = "std", test))]
pub fn native_version() -> NativeVersion {
	NativeVersion {
		runtime_version: VERSION,
		can_author_with: Default::default(),
	}
}

type NegativeImbalance = <Balances as Currency<AccountId>>::NegativeImbalance;

pub type DealWithFees = SplitTwoWays<
	Balance,
	NegativeImbalance,
	_4, Treasury,   // 4 parts (80%) goes to the treasury.
	_1, Author,     // 1 part (20%) goes to the block author.
>;

parameter_types! {
	pub const BlockHashCount: BlockNumber = 250;
	pub const MaximumBlockWeight: Weight = 1_000_000_000;
	pub const MaximumBlockLength: u32 = 5 * 1024 * 1024;
	pub const Version: RuntimeVersion = VERSION;
	pub const AvailableBlockRatio: Perbill = Perbill::from_percent(75);
}

impl frame_system::Trait for Runtime {
	type Origin = Origin;
	type Call = Call;
	type Index = Index;
	type BlockNumber = BlockNumber;
	type Hash = Hash;
	type Hashing = BlakeTwo256;
	type AccountId = AccountId;
	type Lookup = Indices;
	type Header = generic::Header<BlockNumber, BlakeTwo256>;
	type Event = Event;
	type BlockHashCount = BlockHashCount;
	type MaximumBlockWeight = MaximumBlockWeight;
	type MaximumBlockLength = MaximumBlockLength;
	type AvailableBlockRatio = AvailableBlockRatio;
	type Version = Version;
}

impl frame_utility::Trait for Runtime {
	type Event = Event;
	type Call = Call;
}

parameter_types! {
	pub const EpochDuration: u64 = EPOCH_DURATION_IN_SLOTS;
	pub const ExpectedBlockTime: Moment = MILLISECS_PER_BLOCK;
}

impl pallet_babe::Trait for Runtime {
	type EpochDuration = EpochDuration;
	type ExpectedBlockTime = ExpectedBlockTime;
	type EpochChangeTrigger = pallet_babe::ExternalTrigger;
}

impl pallet_indices::Trait for Runtime {
	type AccountIndex = AccountIndex;
	type IsDeadAccount = Balances;
	type ResolveHint = pallet_indices::SimpleResolveHint<Self::AccountId, Self::AccountIndex>;
	type Event = Event;
}

parameter_types! {
	pub const ExistentialDeposit: Balance = 1 * DOLLARS;
	pub const TransferFee: Balance = 1 * CENTS;
	pub const CreationFee: Balance = 1 * CENTS;
}

impl pallet_balances::Trait for Runtime {
	type Balance = Balance;
	type OnFreeBalanceZero = ((Staking, Contracts), Session);
	type OnNewAccount = Indices;
	type Event = Event;
	type DustRemoval = ();
	type TransferPayment = ();
	type ExistentialDeposit = ExistentialDeposit;
	type TransferFee = TransferFee;
	type CreationFee = CreationFee;
}

parameter_types! {
	pub const TransactionBaseFee: Balance = 1 * CENTS;
	pub const TransactionByteFee: Balance = 10 * MILLICENTS;
	// setting this to zero will disable the weight fee.
	pub const WeightFeeCoefficient: Balance = 1_000;
	// for a sane configuration, this should always be less than `AvailableBlockRatio`.
	pub const TargetBlockFullness: Perbill = Perbill::from_percent(25);
}

impl pallet_transaction_payment::Trait for Runtime {
	type Currency = Balances;
	type OnTransactionPayment = DealWithFees;
	type TransactionBaseFee = TransactionBaseFee;
	type TransactionByteFee = TransactionByteFee;
	type WeightToFee = LinearWeightToFee<WeightFeeCoefficient>;
	type FeeMultiplierUpdate = TargetedFeeAdjustment<TargetBlockFullness>;
}

parameter_types! {
	pub const MinimumPeriod: Moment = SLOT_DURATION / 2;
}
impl pallet_timestamp::Trait for Runtime {
	type Moment = Moment;
	type OnTimestampSet = Babe;
	type MinimumPeriod = MinimumPeriod;
}

parameter_types! {
	pub const UncleGenerations: BlockNumber = 5;
}

impl pallet_authorship::Trait for Runtime {
	type FindAuthor = pallet_session::FindAccountFromAuthorIndex<Self, Babe>;
	type UncleGenerations = UncleGenerations;
	type FilterUncle = ();
	type EventHandler = (Staking, ImOnline);
}

impl_opaque_keys! {
	pub struct SessionKeys {
		pub grandpa: Grandpa,
		pub babe: Babe,
		pub im_online: ImOnline,
		pub authority_discovery: AuthorityDiscovery,
	}
}

parameter_types! {
	pub const DisabledValidatorsThreshold: Perbill = Perbill::from_percent(17);
}

impl pallet_session::Trait for Runtime {
	type OnSessionEnding = Staking;
	type SessionHandler = <SessionKeys as OpaqueKeys>::KeyTypeIdProviders;
	type ShouldEndSession = Babe;
	type Event = Event;
	type Keys = SessionKeys;
	type ValidatorId = <Self as frame_system::Trait>::AccountId;
	type ValidatorIdOf = pallet_staking::StashOf<Self>;
	type SelectInitialValidators = Staking;
	type DisabledValidatorsThreshold = DisabledValidatorsThreshold;
}

impl pallet_session::historical::Trait for Runtime {
	type FullIdentification = pallet_staking::Exposure<AccountId, Balance>;
	type FullIdentificationOf = pallet_staking::ExposureOf<Runtime>;
}

pallet_staking_reward_curve::build! {
	const REWARD_CURVE: PiecewiseLinear<'static> = curve!(
		min_inflation: 0_025_000,
		max_inflation: 0_100_000,
		ideal_stake: 0_500_000,
		falloff: 0_050_000,
		max_piece_count: 40,
		test_precision: 0_005_000,
	);
}

parameter_types! {
	pub const SessionsPerEra: sp_staking::SessionIndex = 6;
	pub const BondingDuration: pallet_staking::EraIndex = 24 * 28;
	pub const SlashDeferDuration: pallet_staking::EraIndex = 24 * 7; // 1/4 the bonding duration.
	pub const RewardCurve: &'static PiecewiseLinear<'static> = &REWARD_CURVE;
}

impl pallet_staking::Trait for Runtime {
	type Currency = Balances;
	type Time = Timestamp;
	type CurrencyToVote = CurrencyToVoteHandler;
	type RewardRemainder = Treasury;
	type Event = Event;
	type Slash = Treasury; // send the slashed funds to the treasury.
	type Reward = (); // rewards are minted from the void
	type SessionsPerEra = SessionsPerEra;
	type BondingDuration = BondingDuration;
	type SlashDeferDuration = SlashDeferDuration;
	/// A super-majority of the council can cancel the slash.
	type SlashCancelOrigin = pallet_collective::EnsureProportionAtLeast<_3, _4, AccountId, CouncilCollective>;
	type SessionInterface = Self;
	type RewardCurve = RewardCurve;
}

parameter_types! {
	pub const LaunchPeriod: BlockNumber = 28 * 24 * 60 * MINUTES;
	pub const VotingPeriod: BlockNumber = 28 * 24 * 60 * MINUTES;
	pub const EmergencyVotingPeriod: BlockNumber = 3 * 24 * 60 * MINUTES;
	pub const MinimumDeposit: Balance = 100 * DOLLARS;
	pub const EnactmentPeriod: BlockNumber = 30 * 24 * 60 * MINUTES;
	pub const CooloffPeriod: BlockNumber = 28 * 24 * 60 * MINUTES;
	// One cent: $10,000 / MB
	pub const PreimageByteDeposit: Balance = 1 * CENTS;
}

impl pallet_democracy::Trait for Runtime {
	type Proposal = Call;
	type Event = Event;
	type Currency = Balances;
	type EnactmentPeriod = EnactmentPeriod;
	type LaunchPeriod = LaunchPeriod;
	type VotingPeriod = VotingPeriod;
	type EmergencyVotingPeriod = EmergencyVotingPeriod;
	type MinimumDeposit = MinimumDeposit;
	/// A straight majority of the council can decide what their next motion is.
	type ExternalOrigin = pallet_collective::EnsureProportionAtLeast<_1, _2, AccountId, CouncilCollective>;
	/// A super-majority can have the next scheduled referendum be a straight majority-carries vote.
	type ExternalMajorityOrigin = pallet_collective::EnsureProportionAtLeast<_3, _4, AccountId, CouncilCollective>;
	/// A unanimous council can have the next scheduled referendum be a straight default-carries
	/// (NTB) vote.
	type ExternalDefaultOrigin = pallet_collective::EnsureProportionAtLeast<_1, _1, AccountId, CouncilCollective>;
	/// Two thirds of the technical committee can have an ExternalMajority/ExternalDefault vote
	/// be tabled immediately and with a shorter voting/enactment period.
	type FastTrackOrigin = pallet_collective::EnsureProportionAtLeast<_2, _3, AccountId, TechnicalCollective>;
	// To cancel a proposal which has been passed, 2/3 of the council must agree to it.
	type CancellationOrigin = pallet_collective::EnsureProportionAtLeast<_2, _3, AccountId, CouncilCollective>;
	// Any single technical committee member may veto a coming council proposal, however they can
	// only do it once and it lasts only for the cooloff period.
	type VetoOrigin = pallet_collective::EnsureMember<AccountId, TechnicalCollective>;
	type CooloffPeriod = CooloffPeriod;
	type PreimageByteDeposit = PreimageByteDeposit;
	type Slash = Treasury;
}

type CouncilCollective = pallet_collective::Instance1;
impl pallet_collective::Trait<CouncilCollective> for Runtime {
	type Origin = Origin;
	type Proposal = Call;
	type Event = Event;
}

parameter_types! {
	pub const CandidacyBond: Balance = 10 * DOLLARS;
	pub const VotingBond: Balance = 1 * DOLLARS;
	pub const TermDuration: BlockNumber = 7 * DAYS;
	pub const DesiredMembers: u32 = 13;
	pub const DesiredRunnersUp: u32 = 7;
}

impl pallet_elections_phragmen::Trait for Runtime {
	type Event = Event;
	type Currency = Balances;
	type CurrencyToVote = CurrencyToVoteHandler;
	type CandidacyBond = CandidacyBond;
	type VotingBond = VotingBond;
	type TermDuration = TermDuration;
	type DesiredMembers = DesiredMembers;
	type DesiredRunnersUp = DesiredRunnersUp;
	type LoserCandidate = ();
	type BadReport = ();
	type KickedMember = ();
	type ChangeMembers = Council;
}

type TechnicalCollective = pallet_collective::Instance2;
impl pallet_collective::Trait<TechnicalCollective> for Runtime {
	type Origin = Origin;
	type Proposal = Call;
	type Event = Event;
}

impl pallet_membership::Trait<pallet_membership::Instance1> for Runtime {
	type Event = Event;
	type AddOrigin = pallet_collective::EnsureProportionMoreThan<_1, _2, AccountId, CouncilCollective>;
	type RemoveOrigin = pallet_collective::EnsureProportionMoreThan<_1, _2, AccountId, CouncilCollective>;
	type SwapOrigin = pallet_collective::EnsureProportionMoreThan<_1, _2, AccountId, CouncilCollective>;
	type ResetOrigin = pallet_collective::EnsureProportionMoreThan<_1, _2, AccountId, CouncilCollective>;
	type MembershipInitialized = TechnicalCommittee;
	type MembershipChanged = TechnicalCommittee;
}

parameter_types! {
	pub const ProposalBond: Permill = Permill::from_percent(5);
	pub const ProposalBondMinimum: Balance = 1 * DOLLARS;
	pub const SpendPeriod: BlockNumber = 1 * DAYS;
	pub const Burn: Permill = Permill::from_percent(50);
}

impl pallet_treasury::Trait for Runtime {
	type Currency = Balances;
	type ApproveOrigin = pallet_collective::EnsureMembers<_4, AccountId, CouncilCollective>;
	type RejectOrigin = pallet_collective::EnsureMembers<_2, AccountId, CouncilCollective>;
	type Event = Event;
	type ProposalRejection = ();
	type ProposalBond = ProposalBond;
	type ProposalBondMinimum = ProposalBondMinimum;
	type SpendPeriod = SpendPeriod;
	type Burn = Burn;
}

parameter_types! {
	pub const ContractTransferFee: Balance = 1 * CENTS;
	pub const ContractCreationFee: Balance = 1 * CENTS;
	pub const ContractTransactionBaseFee: Balance = 1 * CENTS;
	pub const ContractTransactionByteFee: Balance = 10 * MILLICENTS;
	pub const ContractFee: Balance = 1 * CENTS;
	pub const TombstoneDeposit: Balance = 1 * DOLLARS;
	pub const RentByteFee: Balance = 1 * DOLLARS;
	pub const RentDepositOffset: Balance = 1000 * DOLLARS;
	pub const SurchargeReward: Balance = 150 * DOLLARS;
}

impl pallet_contracts::Trait for Runtime {
	type Currency = Balances;
	type Time = Timestamp;
	type Randomness = RandomnessCollectiveFlip;
	type Call = Call;
	type Event = Event;
	type DetermineContractAddress = pallet_contracts::SimpleAddressDeterminator<Runtime>;
	type ComputeDispatchFee = pallet_contracts::DefaultDispatchFeeComputor<Runtime>;
	type TrieIdGenerator = pallet_contracts::TrieIdFromParentCounter<Runtime>;
	type GasPayment = ();
	type RentPayment = ();
	type SignedClaimHandicap = pallet_contracts::DefaultSignedClaimHandicap;
	type TombstoneDeposit = TombstoneDeposit;
	type StorageSizeOffset = pallet_contracts::DefaultStorageSizeOffset;
	type RentByteFee = RentByteFee;
	type RentDepositOffset = RentDepositOffset;
	type SurchargeReward = SurchargeReward;
	type TransferFee = ContractTransferFee;
	type CreationFee = ContractCreationFee;
	type TransactionBaseFee = ContractTransactionBaseFee;
	type TransactionByteFee = ContractTransactionByteFee;
	type ContractFee = ContractFee;
	type CallBaseFee = pallet_contracts::DefaultCallBaseFee;
	type InstantiateBaseFee = pallet_contracts::DefaultInstantiateBaseFee;
	type MaxDepth = pallet_contracts::DefaultMaxDepth;
	type MaxValueSize = pallet_contracts::DefaultMaxValueSize;
	type BlockGasLimit = pallet_contracts::DefaultBlockGasLimit;
}

impl pallet_sudo::Trait for Runtime {
	type Event = Event;
	type Proposal = Call;
}

type SubmitImOnlineTransaction = TransactionSubmitter<ImOnlineId, Runtime, UncheckedExtrinsic>;

parameter_types! {
	pub const SessionDuration: BlockNumber = EPOCH_DURATION_IN_SLOTS as _;
}

impl pallet_im_online::Trait for Runtime {
	type AuthorityId = ImOnlineId;
	type Call = Call;
	type Event = Event;
	type SubmitTransaction = SubmitImOnlineTransaction;
	type ReportUnresponsiveness = Offences;
	type SessionDuration = SessionDuration;
}

impl pallet_offences::Trait for Runtime {
	type Event = Event;
	type IdentificationTuple = pallet_session::historical::IdentificationTuple<Self>;
	type OnOffenceHandler = Staking;
}

impl pallet_authority_discovery::Trait for Runtime {}

<<<<<<< HEAD
// move to own crate
pub mod report {
	pub mod app {
		use app_crypto::{app_crypto, sr25519, KeyTypeId};

		pub const KEY_TYPE: KeyTypeId = KeyTypeId(*b"rprt");
		app_crypto!(sr25519, KEY_TYPE);

		impl sp_runtime::traits::IdentifyAccount for Public {
			type AccountId = sp_runtime::AccountId32;

			fn into_account(self) -> Self::AccountId {
				sp_runtime::MultiSigner::from(self.0).into_account()
			}
		}
	}

	pub type ReporterId = app::Public;
}

use report::ReporterId;

impl grandpa::Trait for Runtime {
=======
impl pallet_grandpa::Trait for Runtime {
>>>>>>> 40a16efe
	type Event = Event;
	type Call = Call;
	type HandleEquivocation = grandpa::EquivocationHandler<
		Historical,
		TransactionSubmitter<ReporterId, Runtime, UncheckedExtrinsic>,
		Offences,
		ReporterId,
	>;
}

parameter_types! {
	pub const WindowSize: BlockNumber = 101;
	pub const ReportLatency: BlockNumber = 1000;
}

impl pallet_finality_tracker::Trait for Runtime {
	type OnFinalizationStalled = Grandpa;
	type WindowSize = WindowSize;
	type ReportLatency = ReportLatency;
}

parameter_types! {
	pub const ReservationFee: Balance = 1 * DOLLARS;
	pub const MinLength: usize = 3;
	pub const MaxLength: usize = 16;
}

impl pallet_nicks::Trait for Runtime {
	type Event = Event;
	type Currency = Balances;
	type ReservationFee = ReservationFee;
	type Slashed = Treasury;
	type ForceOrigin = pallet_collective::EnsureMember<AccountId, CouncilCollective>;
	type MinLength = MinLength;
	type MaxLength = MaxLength;
}

impl frame_system::offchain::CreateTransaction<Runtime, UncheckedExtrinsic> for Runtime {
	type Public = <Signature as traits::Verify>::Signer;
	type Signature = Signature;

	fn create_transaction<TSigner: frame_system::offchain::Signer<Self::Public, Self::Signature>>(
		call: Call,
		public: Self::Public,
		account: AccountId,
		index: Index,
	) -> Option<(Call, <UncheckedExtrinsic as traits::Extrinsic>::SignaturePayload)> {
		let period = 1 << 8;
		let current_block = System::block_number().saturated_into::<u64>();
		let tip = 0;
		let extra: SignedExtra = (
			frame_system::CheckVersion::<Runtime>::new(),
			frame_system::CheckGenesis::<Runtime>::new(),
			frame_system::CheckEra::<Runtime>::from(generic::Era::mortal(period, current_block)),
			frame_system::CheckNonce::<Runtime>::from(index),
			frame_system::CheckWeight::<Runtime>::new(),
			pallet_transaction_payment::ChargeTransactionPayment::<Runtime>::from(tip),
			Default::default(),
		);
		let raw_payload = SignedPayload::new(call, extra).ok()?;
		let signature = TSigner::sign(public, &raw_payload)?;
		let address = Indices::unlookup(account);
		let (call, extra, _) = raw_payload.deconstruct();
		Some((call, (address, signature, extra)))
	}
}

use frame_system as system;
construct_runtime!(
	pub enum Runtime where
		Block = Block,
		NodeBlock = node_primitives::Block,
		UncheckedExtrinsic = UncheckedExtrinsic
	{
		System: system::{Module, Call, Storage, Config, Event},
<<<<<<< HEAD
		Utility: utility::{Module, Call, Event},
		Babe: babe::{Module, Call, Storage, Config, Inherent(Timestamp)},
		Timestamp: timestamp::{Module, Call, Storage, Inherent},
		Authorship: authorship::{Module, Call, Storage, Inherent},
		Indices: indices,
		Balances: balances::{default, Error},
		TransactionPayment: transaction_payment::{Module, Storage},
		Staking: staking::{default, OfflineWorker},
		Session: session::{Module, Call, Storage, Event, Config<T>},
		Democracy: democracy::{Module, Call, Storage, Config, Event<T>},
		Council: collective::<Instance1>::{Module, Call, Storage, Origin<T>, Event<T>, Config<T>},
		TechnicalCommittee: collective::<Instance2>::{Module, Call, Storage, Origin<T>, Event<T>, Config<T>},
		Elections: elections_phragmen::{Module, Call, Storage, Event<T>},
		TechnicalMembership: membership::<Instance1>::{Module, Call, Storage, Event<T>, Config<T>},
		FinalityTracker: finality_tracker::{Module, Call, Inherent},
		Grandpa: grandpa::{Module, Call, Storage, Config, Event},
		Treasury: treasury::{Module, Call, Storage, Config, Event<T>},
		Contracts: contracts,
		Sudo: sudo,
		ImOnline: im_online::{Module, Call, Storage, Event<T>, ValidateUnsigned, Config<T>},
		AuthorityDiscovery: authority_discovery::{Module, Call, Config},
		Offences: offences::{Module, Call, Storage, Event},
		Historical: historical::{Module},
		RandomnessCollectiveFlip: randomness_collective_flip::{Module, Call, Storage},
		Nicks: nicks::{Module, Call, Storage, Event<T>},
=======
		Utility: frame_utility::{Module, Call, Event},
		Babe: pallet_babe::{Module, Call, Storage, Config, Inherent(Timestamp)},
		Timestamp: pallet_timestamp::{Module, Call, Storage, Inherent},
		Authorship: pallet_authorship::{Module, Call, Storage, Inherent},
		Indices: pallet_indices,
		Balances: pallet_balances::{default, Error},
		TransactionPayment: pallet_transaction_payment::{Module, Storage},
		Staking: pallet_staking::{default, OfflineWorker},
		Session: pallet_session::{Module, Call, Storage, Event, Config<T>},
		Democracy: pallet_democracy::{Module, Call, Storage, Config, Event<T>},
		Council: pallet_collective::<Instance1>::{Module, Call, Storage, Origin<T>, Event<T>, Config<T>},
		TechnicalCommittee: pallet_collective::<Instance2>::{Module, Call, Storage, Origin<T>, Event<T>, Config<T>},
		Elections: pallet_elections_phragmen::{Module, Call, Storage, Event<T>},
		TechnicalMembership: pallet_membership::<Instance1>::{Module, Call, Storage, Event<T>, Config<T>},
		FinalityTracker: pallet_finality_tracker::{Module, Call, Inherent},
		Grandpa: pallet_grandpa::{Module, Call, Storage, Config, Event},
		Treasury: pallet_treasury::{Module, Call, Storage, Config, Event<T>},
		Contracts: pallet_contracts,
		Sudo: pallet_sudo,
		ImOnline: pallet_im_online::{Module, Call, Storage, Event<T>, ValidateUnsigned, Config<T>},
		AuthorityDiscovery: pallet_authority_discovery::{Module, Call, Config},
		Offences: pallet_offences::{Module, Call, Storage, Event},
		RandomnessCollectiveFlip: pallet_randomness_collective_flip::{Module, Call, Storage},
		Nicks: pallet_nicks::{Module, Call, Storage, Event<T>},
>>>>>>> 40a16efe
	}
);

/// The address format for describing accounts.
pub type Address = <Indices as StaticLookup>::Source;
/// Block header type as expected by this runtime.
pub type Header = generic::Header<BlockNumber, BlakeTwo256>;
/// Block type as expected by this runtime.
pub type Block = generic::Block<Header, UncheckedExtrinsic>;
/// A Block signed with a Justification
pub type SignedBlock = generic::SignedBlock<Block>;
/// BlockId type as expected by this runtime.
pub type BlockId = generic::BlockId<Block>;
/// The SignedExtension to the basic transaction logic.
pub type SignedExtra = (
	frame_system::CheckVersion<Runtime>,
	frame_system::CheckGenesis<Runtime>,
	frame_system::CheckEra<Runtime>,
	frame_system::CheckNonce<Runtime>,
	frame_system::CheckWeight<Runtime>,
	pallet_transaction_payment::ChargeTransactionPayment<Runtime>,
	pallet_contracts::CheckBlockGasLimit<Runtime>,
);
/// Unchecked extrinsic type as expected by this runtime.
pub type UncheckedExtrinsic = generic::UncheckedExtrinsic<Address, Call, Signature, SignedExtra>;
/// The payload being signed in transactions.
pub type SignedPayload = generic::SignedPayload<Call, SignedExtra>;
/// Extrinsic type that has already been checked.
pub type CheckedExtrinsic = generic::CheckedExtrinsic<AccountId, Call, SignedExtra>;
/// Executive: handles dispatch to the various modules.
pub type Executive = frame_executive::Executive<Runtime, Block, frame_system::ChainContext<Runtime>, Runtime, AllModules>;

impl_runtime_apis! {
	impl sp_api::Core<Block> for Runtime {
		fn version() -> RuntimeVersion {
			VERSION
		}

		fn execute_block(block: Block) {
			Executive::execute_block(block)
		}

		fn initialize_block(header: &<Block as BlockT>::Header) {
			Executive::initialize_block(header)
		}
	}

	impl sp_api::Metadata<Block> for Runtime {
		fn metadata() -> OpaqueMetadata {
			Runtime::metadata().into()
		}
	}

	impl sp_block_builder::BlockBuilder<Block> for Runtime {
		fn apply_extrinsic(extrinsic: <Block as BlockT>::Extrinsic) -> ApplyExtrinsicResult {
			Executive::apply_extrinsic(extrinsic)
		}

		fn finalize_block() -> <Block as BlockT>::Header {
			Executive::finalize_block()
		}

		fn inherent_extrinsics(data: InherentData) -> Vec<<Block as BlockT>::Extrinsic> {
			data.create_extrinsics()
		}

		fn check_inherents(block: Block, data: InherentData) -> CheckInherentsResult {
			data.check_extrinsics(&block)
		}

		fn random_seed() -> <Block as BlockT>::Hash {
			RandomnessCollectiveFlip::random_seed()
		}
	}

	impl sp_transaction_pool::runtime_api::TaggedTransactionQueue<Block> for Runtime {
		fn validate_transaction(tx: <Block as BlockT>::Extrinsic) -> TransactionValidity {
			Executive::validate_transaction(tx)
		}
	}

	impl sp_offchain::OffchainWorkerApi<Block> for Runtime {
		fn offchain_worker(number: NumberFor<Block>) {
			Executive::offchain_worker(number)
		}
	}

	impl fg_primitives::GrandpaApi<Block> for Runtime {
		fn grandpa_authorities() -> GrandpaAuthorityList {
			Grandpa::grandpa_authorities()
		}

		fn submit_report_equivocation_extrinsic(
			equivocation_report: fg_primitives::EquivocationReport<Hash, BlockNumber>,
			key_owner_proof: Vec<u8>,
		) -> Option<()> {
			let key_owner_proof = codec::Decode::decode(&mut &key_owner_proof[..]).ok()?;

			Grandpa::submit_report_equivocation_extrinsic(
				equivocation_report,
				key_owner_proof,
			)
		}
	}

	impl sp_consensus_babe::BabeApi<Block> for Runtime {
		fn configuration() -> sp_consensus_babe::BabeConfiguration {
			// The choice of `c` parameter (where `1 - c` represents the
			// probability of a slot being empty), is done in accordance to the
			// slot duration and expected target block time, for safely
			// resisting network delays of maximum two seconds.
			// <https://research.web3.foundation/en/latest/polkadot/BABE/Babe/#6-practical-results>
			sp_consensus_babe::BabeConfiguration {
				slot_duration: Babe::slot_duration(),
				epoch_length: EpochDuration::get(),
				c: PRIMARY_PROBABILITY,
				genesis_authorities: Babe::authorities(),
				randomness: Babe::randomness(),
				secondary_slots: true,
			}
		}
	}

	impl sp_authority_discovery::AuthorityDiscoveryApi<Block> for Runtime {
		fn authorities() -> Vec<AuthorityDiscoveryId> {
			AuthorityDiscovery::authorities()
		}
	}

	impl frame_system_rpc_runtime_api::AccountNonceApi<Block, AccountId, Index> for Runtime {
		fn account_nonce(account: AccountId) -> Index {
			System::account_nonce(account)
		}
	}

	impl pallet_contracts_rpc_runtime_api::ContractsApi<Block, AccountId, Balance> for Runtime {
		fn call(
			origin: AccountId,
			dest: AccountId,
			value: Balance,
			gas_limit: u64,
			input_data: Vec<u8>,
		) -> ContractExecResult {
			let exec_result = Contracts::bare_call(
				origin,
				dest.into(),
				value,
				gas_limit,
				input_data,
			);
			match exec_result {
				Ok(v) => ContractExecResult::Success {
					status: v.status,
					data: v.data,
				},
				Err(_) => ContractExecResult::Error,
			}
		}

		fn get_storage(
			address: AccountId,
			key: [u8; 32],
		) -> pallet_contracts_rpc_runtime_api::GetStorageResult {
			Contracts::get_storage(address, key).map_err(|rpc_err| {
				use pallet_contracts::GetStorageError;
				use pallet_contracts_rpc_runtime_api::{GetStorageError as RpcGetStorageError};
				/// Map the contract error into the RPC layer error.
				match rpc_err {
					GetStorageError::ContractDoesntExist => RpcGetStorageError::ContractDoesntExist,
					GetStorageError::IsTombstone => RpcGetStorageError::IsTombstone,
				}
			})
		}
	}

	impl pallet_transaction_payment_rpc_runtime_api::TransactionPaymentApi<
		Block,
		Balance,
		UncheckedExtrinsic,
	> for Runtime {
		fn query_info(uxt: UncheckedExtrinsic, len: u32) -> RuntimeDispatchInfo<Balance> {
			TransactionPayment::query_info(uxt, len)
		}
	}

	impl sp_session::SessionKeys<Block> for Runtime {
		fn generate_session_keys(seed: Option<Vec<u8>>) -> Vec<u8> {
			SessionKeys::generate(seed)
		}
	}

	impl sp_session::SessionMembership<Block> for Runtime {
		fn generate_session_membership_proof(
			session_key: (KeyTypeId, Vec<u8>),
		) -> Option<sp_session::MembershipProof> {
			use support::traits::KeyOwnerProofSystem;

			Historical::prove(session_key)
		}
	}
}

#[cfg(test)]
mod tests {
	use super::*;
<<<<<<< HEAD
	use system::offchain::{SignAndSubmitTransaction, SubmitSignedTransaction};
=======
	use frame_system::offchain::SubmitSignedTransaction;

	fn is_submit_signed_transaction<T>(_arg: T) where
		T: SubmitSignedTransaction<
			Runtime,
			Call,
			Extrinsic=UncheckedExtrinsic,
			CreateTransaction=Runtime,
			Signer=ImOnlineId,
		>,
	{}
>>>>>>> 40a16efe

	#[test]
	fn validate_bounds() {
		fn is_submit_signed_transaction<T>() where
			T: SubmitSignedTransaction<
				Runtime,
				Call,
			>,
		{}

		fn is_sign_and_submit_transaction<T>() where
			T: SignAndSubmitTransaction<
				Runtime,
				Call,
				Extrinsic=UncheckedExtrinsic,
				CreateTransaction=Runtime,
				Signer=ImOnlineId,
			>,
		{}

		is_submit_signed_transaction::<SubmitImOnlineTransaction>();
		is_sign_and_submit_transaction::<SubmitImOnlineTransaction>();
	}

	#[test]
	fn block_hooks_weight_should_not_exceed_limits() {
		use frame_support::weights::WeighBlock;
		let check_for_block = |b| {
			let block_hooks_weight =
				<AllModules as WeighBlock<BlockNumber>>::on_initialize(b) +
				<AllModules as WeighBlock<BlockNumber>>::on_finalize(b);

			assert_eq!(
				block_hooks_weight,
				0,
				"This test might fail simply because the value being compared to has increased to a \
				module declaring a new weight for a hook or call. In this case update the test and \
				happily move on.",
			);

			// Invariant. Always must be like this to have a sane chain.
			assert!(block_hooks_weight < MaximumBlockWeight::get());

			// Warning.
			if block_hooks_weight > MaximumBlockWeight::get() / 2 {
				println!(
					"block hooks weight is consuming more than a block's capacity. You probably want \
					to re-think this. This test will fail now."
				);
				assert!(false);
			}
		};

		let _ = (0..100_000).for_each(check_for_block);
	}
}<|MERGE_RESOLUTION|>--- conflicted
+++ resolved
@@ -26,14 +26,10 @@
 	weights::Weight,
 	traits::{SplitTwoWays, Currency, Randomness},
 };
-<<<<<<< HEAD
-use primitives::{
+use sp_core::{
 	crypto::KeyTypeId,
 	u32_trait::{_1, _2, _3, _4},
 };
-=======
-use sp_core::u32_trait::{_1, _2, _3, _4};
->>>>>>> 40a16efe
 use node_primitives::{AccountId, AccountIndex, Balance, BlockNumber, Hash, Index, Moment, Signature};
 use sp_api::impl_runtime_apis;
 use sp_runtime::{Permill, Perbill, ApplyExtrinsicResult, impl_opaque_keys, generic, create_runtime_str};
@@ -45,19 +41,6 @@
 };
 use sp_version::RuntimeVersion;
 #[cfg(any(feature = "std", test))]
-<<<<<<< HEAD
-use version::NativeVersion;
-use primitives::OpaqueMetadata;
-use session::historical;
-use grandpa::AuthorityList as GrandpaAuthorityList;
-use grandpa::fg_primitives;
-use im_online::sr25519::{AuthorityId as ImOnlineId};
-use authority_discovery_primitives::AuthorityId as AuthorityDiscoveryId;
-use transaction_payment_rpc_runtime_api::RuntimeDispatchInfo;
-use contracts_rpc_runtime_api::ContractExecResult;
-use system::offchain::TransactionSubmitter;
-use inherents::{InherentData, CheckInherentsResult};
-=======
 use sp_version::NativeVersion;
 use sp_core::OpaqueMetadata;
 use pallet_grandpa::AuthorityList as GrandpaAuthorityList;
@@ -66,9 +49,9 @@
 use sp_authority_discovery::AuthorityId as AuthorityDiscoveryId;
 use pallet_transaction_payment_rpc_runtime_api::RuntimeDispatchInfo;
 use pallet_contracts_rpc_runtime_api::ContractExecResult;
+use pallet_session::{historical as pallet_session_historical};
 use frame_system::offchain::TransactionSubmitter;
 use sp_inherents::{InherentData, CheckInherentsResult};
->>>>>>> 40a16efe
 
 #[cfg(any(feature = "std", test))]
 pub use sp_runtime::BuildStorage;
@@ -467,11 +450,10 @@
 
 impl pallet_authority_discovery::Trait for Runtime {}
 
-<<<<<<< HEAD
 // move to own crate
 pub mod report {
 	pub mod app {
-		use app_crypto::{app_crypto, sr25519, KeyTypeId};
+		use sp_application_crypto::{app_crypto, sr25519, KeyTypeId};
 
 		pub const KEY_TYPE: KeyTypeId = KeyTypeId(*b"rprt");
 		app_crypto!(sr25519, KEY_TYPE);
@@ -490,13 +472,10 @@
 
 use report::ReporterId;
 
-impl grandpa::Trait for Runtime {
-=======
 impl pallet_grandpa::Trait for Runtime {
->>>>>>> 40a16efe
 	type Event = Event;
 	type Call = Call;
-	type HandleEquivocation = grandpa::EquivocationHandler<
+	type HandleEquivocation = pallet_grandpa::EquivocationHandler<
 		Historical,
 		TransactionSubmitter<ReporterId, Runtime, UncheckedExtrinsic>,
 		Offences,
@@ -569,33 +548,6 @@
 		UncheckedExtrinsic = UncheckedExtrinsic
 	{
 		System: system::{Module, Call, Storage, Config, Event},
-<<<<<<< HEAD
-		Utility: utility::{Module, Call, Event},
-		Babe: babe::{Module, Call, Storage, Config, Inherent(Timestamp)},
-		Timestamp: timestamp::{Module, Call, Storage, Inherent},
-		Authorship: authorship::{Module, Call, Storage, Inherent},
-		Indices: indices,
-		Balances: balances::{default, Error},
-		TransactionPayment: transaction_payment::{Module, Storage},
-		Staking: staking::{default, OfflineWorker},
-		Session: session::{Module, Call, Storage, Event, Config<T>},
-		Democracy: democracy::{Module, Call, Storage, Config, Event<T>},
-		Council: collective::<Instance1>::{Module, Call, Storage, Origin<T>, Event<T>, Config<T>},
-		TechnicalCommittee: collective::<Instance2>::{Module, Call, Storage, Origin<T>, Event<T>, Config<T>},
-		Elections: elections_phragmen::{Module, Call, Storage, Event<T>},
-		TechnicalMembership: membership::<Instance1>::{Module, Call, Storage, Event<T>, Config<T>},
-		FinalityTracker: finality_tracker::{Module, Call, Inherent},
-		Grandpa: grandpa::{Module, Call, Storage, Config, Event},
-		Treasury: treasury::{Module, Call, Storage, Config, Event<T>},
-		Contracts: contracts,
-		Sudo: sudo,
-		ImOnline: im_online::{Module, Call, Storage, Event<T>, ValidateUnsigned, Config<T>},
-		AuthorityDiscovery: authority_discovery::{Module, Call, Config},
-		Offences: offences::{Module, Call, Storage, Event},
-		Historical: historical::{Module},
-		RandomnessCollectiveFlip: randomness_collective_flip::{Module, Call, Storage},
-		Nicks: nicks::{Module, Call, Storage, Event<T>},
-=======
 		Utility: frame_utility::{Module, Call, Event},
 		Babe: pallet_babe::{Module, Call, Storage, Config, Inherent(Timestamp)},
 		Timestamp: pallet_timestamp::{Module, Call, Storage, Inherent},
@@ -618,9 +570,9 @@
 		ImOnline: pallet_im_online::{Module, Call, Storage, Event<T>, ValidateUnsigned, Config<T>},
 		AuthorityDiscovery: pallet_authority_discovery::{Module, Call, Config},
 		Offences: pallet_offences::{Module, Call, Storage, Event},
+ 		Historical: pallet_session_historical::{Module},
 		RandomnessCollectiveFlip: pallet_randomness_collective_flip::{Module, Call, Storage},
 		Nicks: pallet_nicks::{Module, Call, Storage, Event<T>},
->>>>>>> 40a16efe
 	}
 );
 
@@ -816,7 +768,7 @@
 		fn generate_session_membership_proof(
 			session_key: (KeyTypeId, Vec<u8>),
 		) -> Option<sp_session::MembershipProof> {
-			use support::traits::KeyOwnerProofSystem;
+			use frame_support::traits::KeyOwnerProofSystem;
 
 			Historical::prove(session_key)
 		}
@@ -826,21 +778,7 @@
 #[cfg(test)]
 mod tests {
 	use super::*;
-<<<<<<< HEAD
-	use system::offchain::{SignAndSubmitTransaction, SubmitSignedTransaction};
-=======
-	use frame_system::offchain::SubmitSignedTransaction;
-
-	fn is_submit_signed_transaction<T>(_arg: T) where
-		T: SubmitSignedTransaction<
-			Runtime,
-			Call,
-			Extrinsic=UncheckedExtrinsic,
-			CreateTransaction=Runtime,
-			Signer=ImOnlineId,
-		>,
-	{}
->>>>>>> 40a16efe
+	use frame_system::offchain::{SignAndSubmitTransaction, SubmitSignedTransaction};
 
 	#[test]
 	fn validate_bounds() {
