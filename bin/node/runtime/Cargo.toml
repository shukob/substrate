--- conflicted
+++ resolved
@@ -14,7 +14,7 @@
 serde = { version = "1.0.102", optional = true }
 
 # primitives
-app-crypto = { package = "sc-application-crypto", path = "../../../primitives/application-crypto", default-features = false }
+app-crypto = { package = "sp-application-crypto", path = "../../../primitives/application-crypto", default-features = false }
 authority-discovery-primitives = { package = "sp-authority-discovery", path = "../../../primitives/authority-discovery", default-features = false }
 babe-primitives = { package = "sp-consensus-babe", path = "../../../primitives/consensus/babe", default-features = false }
 block-builder-api = { package = "sp-block-builder", path = "../../../primitives/block-builder", default-features = false}
@@ -25,12 +25,8 @@
 sp-std = { path = "../../../primitives/std", default-features = false }
 sp-api = { path = "../../../primitives/api", default-features = false }
 sp-runtime = { path = "../../../primitives/runtime", default-features = false }
-<<<<<<< HEAD
 sp-session = { path = "../../../primitives/session", default-features = false }
-sp-staking = { path = "../../../primitives/sr-staking-primitives", default-features = false }
-=======
 sp-staking = { path = "../../../primitives/staking", default-features = false }
->>>>>>> 824009b4
 sp-keyring = { path = "../../../primitives/keyring", optional = true }
 sp-transaction-pool = { package = "sp-transaction-pool-api", path = "../../../primitives/transaction-pool", default-features = false }
 version = { package = "sp-version", path = "../../../primitives/version", default-features = false }
