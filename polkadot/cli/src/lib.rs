--- conflicted
+++ resolved
@@ -297,12 +297,8 @@
 		let ws_address = parse_address("127.0.0.1:9944", "ws-port", matches)?;
 
 		let handler = || {
-<<<<<<< HEAD
 			let chain = rpc::apis::chain::Chain::new(service.client(), executor.clone());
-=======
-			let chain = rpc::apis::chain::Chain::new(service.client(), core.remote());
 			let author = rpc::apis::author::Author::new(service.client(), service.transaction_pool());
->>>>>>> bbd15c49
 			rpc::rpc_handler::<Block, _, _, _, _>(
 				service.client(),
 				chain,
